import json
from datetime import datetime
from typing import Any, Optional

from pydantic import BaseModel, Field, field_serializer, field_validator

from langflow.schema.message import Message


class DefaultModel(BaseModel):
    class Config:
        from_attributes = True
        populate_by_name = True
        json_encoders = {
            datetime: lambda v: v.isoformat(),
        }

    def json(self, **kwargs):
        # Usa a função de serialização personalizada
        return super().json(**kwargs, encoder=self.custom_encoder)

    @staticmethod
    def custom_encoder(obj):
        if isinstance(obj, datetime):
            return obj.isoformat()
        raise TypeError(f"Object of type {obj.__class__.__name__} is not JSON serializable")


class TransactionModel(DefaultModel):
    index: Optional[int] = Field(default=None)
    timestamp: Optional[datetime] = Field(default_factory=datetime.now, alias="timestamp")
    vertex_id: str
    target_id: str | None = None
    inputs: dict
    outputs: Optional[dict] = None
    status: str
    error: Optional[str] = None
    flow_id: Optional[str] = Field(default=None, alias="flow_id")

    # validate target_args in case it is a JSON
    @field_validator("outputs", "inputs", mode="before")
    def validate_target_args(cls, v):
        if isinstance(v, str):
            return json.loads(v)
        return v

    @field_serializer("outputs", "inputs")
    def serialize_target_args(v):
        if isinstance(v, dict):
            return json.dumps(v)
        return v


class TransactionModelResponse(DefaultModel):
    index: Optional[int] = Field(default=None)
    timestamp: Optional[datetime] = Field(default_factory=datetime.now, alias="timestamp")
    vertex_id: str
    inputs: dict
    outputs: Optional[dict] = None
    status: str
    error: Optional[str] = None
    flow_id: Optional[str] = Field(default=None, alias="flow_id")
    source: Optional[str] = None
    target: Optional[str] = None

    # validate target_args in case it is a JSON
    @field_validator("outputs", "inputs", mode="before")
    def validate_target_args(cls, v):
        if isinstance(v, str):
            return json.loads(v)
        return v

    @field_validator("index", mode="before")
    def validate_id(cls, v):
        if isinstance(v, float):
            try:
                return int(v)
            except ValueError:
                return None
        return v


class MessageModel(DefaultModel):
    index: Optional[int] = Field(default=None)
    flow_id: Optional[str] = Field(default=None, alias="flow_id")
    timestamp: datetime = Field(default_factory=datetime.now)
    sender: str
    sender_name: str
    session_id: str
    text: str
    files: list[str] = []

    @field_validator("files", mode="before")
    @classmethod
    def validate_files(cls, v):
        if isinstance(v, str):
            v = json.loads(v)
        return v

    @field_serializer("files")
    @classmethod
    def serialize_files(cls, v):
        if isinstance(v, list):
            return json.dumps(v)
        return v

    @classmethod
    def from_message(cls, message: Message, flow_id: Optional[str] = None):
        # first check if the record has all the required fields
        if message.text is None or not message.sender or not message.sender_name:
<<<<<<< HEAD
            raise ValueError("The message does not have the required fields (text, sender, sender_name).")
=======
            raise ValueError("The message does not have the required fields 'sender' and 'sender_name' in the data.")
>>>>>>> 5f14aece
        return cls(
            sender=message.sender,
            sender_name=message.sender_name,
            text=message.text,
            session_id=message.session_id,
            files=message.files or [],
            timestamp=message.timestamp,
            flow_id=flow_id,
        )


class MessageModelResponse(MessageModel):
    index: Optional[int] = Field(default=None)

    @field_validator("index", mode="before")
    def validate_id(cls, v):
        if isinstance(v, float):
            try:
                return int(v)
            except ValueError:
                return None
        return v


class MessageModelRequest(MessageModel):
    text: str = Field(default="")
    sender: str = Field(default="")
    sender_name: str = Field(default="")
    session_id: str = Field(default="")


class VertexBuildModel(DefaultModel):
    index: Optional[int] = Field(default=None, alias="index", exclude=True)
    id: Optional[str] = Field(default=None, alias="id")
    flow_id: str
    valid: bool
    params: Any
    data: dict
    artifacts: dict
    timestamp: datetime = Field(default_factory=datetime.now)

    @field_serializer("data", "artifacts")
    def serialize_dict(v):
        if isinstance(v, dict):
            # check if the value of each key is a BaseModel or a list of BaseModels
            for key, value in v.items():
                if isinstance(value, BaseModel):
                    v[key] = value.model_dump()
                elif isinstance(value, list) and all(isinstance(i, BaseModel) for i in value):
                    v[key] = [i.model_dump() for i in value]
            return json.dumps(v, default=str)
        elif isinstance(v, BaseModel):
            return v.model_dump_json()
        return v

    @field_validator("params", mode="before")
    def validate_params(cls, v):
        if isinstance(v, str):
            try:
                return json.loads(v)
            except json.JSONDecodeError:
                return v
        return v

    @field_serializer("params")
    def serialize_params(v):
        if isinstance(v, list) and all(isinstance(i, BaseModel) for i in v):
            return json.dumps([i.model_dump() for i in v])
        return v

    @field_validator("data", mode="before")
    def validate_data(cls, v):
        if isinstance(v, str):
            return json.loads(v)
        return v

    @field_validator("artifacts", mode="before")
    def validate_artifacts(cls, v):
        if isinstance(v, str):
            return json.loads(v)
        elif isinstance(v, BaseModel):
            return v.model_dump()
        return v


class VertexBuildResponseModel(VertexBuildModel):
    @field_serializer("data", "artifacts")
    def serialize_dict(v):
        return v


def to_map(value: dict):
    keys = list(value.keys())
    values = list(value.values())
    return {"key": keys, "value": values}


class VertexBuildMapModel(BaseModel):
    vertex_builds: dict[str, list[VertexBuildResponseModel]]

    @classmethod
    def from_list_of_dicts(cls, vertex_build_dicts):
        vertex_build_map = {}
        for vertex_build_dict in vertex_build_dicts:
            vertex_build = VertexBuildResponseModel(**vertex_build_dict)
            if vertex_build.id not in vertex_build_map:
                vertex_build_map[vertex_build.id] = []
            vertex_build_map[vertex_build.id].append(vertex_build)
        return cls(vertex_builds=vertex_build_map)<|MERGE_RESOLUTION|>--- conflicted
+++ resolved
@@ -108,11 +108,7 @@
     def from_message(cls, message: Message, flow_id: Optional[str] = None):
         # first check if the record has all the required fields
         if message.text is None or not message.sender or not message.sender_name:
-<<<<<<< HEAD
             raise ValueError("The message does not have the required fields (text, sender, sender_name).")
-=======
-            raise ValueError("The message does not have the required fields 'sender' and 'sender_name' in the data.")
->>>>>>> 5f14aece
         return cls(
             sender=message.sender,
             sender_name=message.sender_name,
