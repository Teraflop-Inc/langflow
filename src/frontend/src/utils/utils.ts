import { ColDef, ColGroupDef } from "ag-grid-community";
import clsx, { ClassValue } from "clsx";
import { twMerge } from "tailwind-merge";
<<<<<<< HEAD
=======
import TableAutoCellRender from "../components/tableAutoCellRender";
import { priorityFields } from "../constants/constants";
import { ADJECTIVES, DESCRIPTIONS, NOUNS } from "../flow_constants";
>>>>>>> c540f00d
import {
  APIDataType,
  TemplateVariableType,
} from "../types/api";
import {
  groupedObjType,
  nodeGroupedObjType,
  tweakType,
} from "../types/components";
import { NodeType } from "../types/flow";
import { FlowState } from "../types/tabs";

export function classNames(...classes: Array<string>): string {
  return classes.filter(Boolean).join(" ");
}

export function cn(...inputs: ClassValue[]): string {
  return twMerge(clsx(inputs));
}

export function toNormalCase(str: string): string {
  let result = str
    .split("_")
    .map((word, index) => {
      if (index === 0) {
        return word[0].toUpperCase() + word.slice(1).toLowerCase();
      }
      return word.toLowerCase();
    })
    .join(" ");

  return result
    .split("-")
    .map((word, index) => {
      if (index === 0) {
        return word[0].toUpperCase() + word.slice(1).toLowerCase();
      }
      return word.toLowerCase();
    })
    .join(" ");
}

export function normalCaseToSnakeCase(str: string): string {
  return str
    .split(" ")
    .map((word, index) => {
      if (index === 0) {
        return word[0].toUpperCase() + word.slice(1).toLowerCase();
      }
      return word.toLowerCase();
    })
    .join("_");
}

export function toTitleCase(
  str: string | undefined,
  isNodeField?: boolean,
): string {
  if (!str) return "";
  let result = str
    .split("_")
    .map((word, index) => {
      if (isNodeField) return word;
      if (index === 0) {
        return checkUpperWords(
          word[0].toUpperCase() + word.slice(1).toLowerCase(),
        );
      }
      return checkUpperWords(word.toLowerCase());
    })
    .join(" ");

  return result
    .split("-")
    .map((word, index) => {
      if (isNodeField) return word;
      if (index === 0) {
        return checkUpperWords(
          word[0].toUpperCase() + word.slice(1).toLowerCase(),
        );
      }
      return checkUpperWords(word.toLowerCase());
    })
    .join(" ");
}

export const upperCaseWords: string[] = ["llm", "uri"];
export function checkUpperWords(str: string): string {
  const words = str.split(" ").map((word) => {
    return upperCaseWords.includes(word.toLowerCase())
      ? word.toUpperCase()
      : word[0].toUpperCase() + word.slice(1).toLowerCase();
  });

  return words.join(" ");
}

export function buildInputs(): string {
  return '{"input_value": "message"}';
}

export function getRandomKeyByssmm(): string {
  const now = new Date();
  const seconds = String(now.getSeconds()).padStart(2, "0");
  const milliseconds = String(now.getMilliseconds()).padStart(3, "0");
  return seconds + milliseconds + Math.abs(Math.floor(Math.random() * 10001));
}

export function buildTweakObject(tweak: tweakType) {
  tweak.forEach((el) => {
    Object.keys(el).forEach((key) => {
      for (let kp in el[key]) {
        try {
          el[key][kp] = JSON.parse(el[key][kp]);
        } catch {}
      }
    });
  });
  const tweakString = JSON.stringify(tweak.at(-1), null, 2);
  return tweakString;
}

/**
 * Function to get Chat Input Field
 * @param {FlowsState} tabsState - The current tabs state.
 * @returns {string} - The chat input field
 */
export function getChatInputField(flowState?: FlowState) {
  let chat_input_field = "text";

  if (flowState && flowState.input_keys) {
    chat_input_field = Object.keys(flowState.input_keys!)[0];
  }
  return chat_input_field;
}

<<<<<<< HEAD
=======
/**
 * Function to get the python code for the API
 * @param {string} flowId - The id of the flow
 * @param {boolean} isAuth - If the API is authenticated
 * @param {any[]} tweak - The tweaks
 * @returns {string} - The python code
 */
export function getPythonApiCode(
  flowId: string,
  isAuth: boolean,
  tweaksBuildedObject,
): string {
  const tweaksObject = tweaksBuildedObject[0];
  return `import requests
from typing import Optional

BASE_API_URL = "${window.location.protocol}//${window.location.host}/api/v1/run"
FLOW_ID = "${flowId}"
# You can tweak the flow by adding a tweaks dictionary
# e.g {"OpenAI-XXXXX": {"model_name": "gpt-4"}}
TWEAKS = ${JSON.stringify(tweaksObject, null, 2)}

def run_flow(message: str,
  flow_id: str,
  output_type: str = "chat",
  input_type: str = "chat",
  tweaks: Optional[dict] = None,
  api_key: Optional[str] = None) -> dict:
    """
    Run a flow with a given message and optional tweaks.

    :param message: The message to send to the flow
    :param flow_id: The ID of the flow to run
    :param tweaks: Optional tweaks to customize the flow
    :return: The JSON response from the flow
    """
    api_url = f"{BASE_API_URL}/{flow_id}"

    payload = {
        "input_value": message,
        "output_type": output_type,
        "input_type": input_type,
    }
    headers = None
    if tweaks:
        payload["tweaks"] = tweaks
    if api_key:
        headers = {"x-api-key": api_key}
    response = requests.post(api_url, json=payload, headers=headers)
    return response.json()

# Setup any tweaks you want to apply to the flow
message = "message"
${!isAuth ? `api_key = "<your api key>"` : ""}
print(run_flow(message=message, flow_id=FLOW_ID, tweaks=TWEAKS${
    !isAuth ? `, api_key=api_key` : ""
  }))`;
}

/**
 * Function to get the curl code for the API
 * @param {string} flowId - The id of the flow
 * @param {boolean} isAuth - If the API is authenticated
 * @returns {string} - The curl code
 */
export function getCurlCode(
  flowId: string,
  isAuth: boolean,
  tweaksBuildedObject,
): string {
  const tweaksObject = tweaksBuildedObject[0];

  return `curl -X POST \\
  ${window.location.protocol}//${
    window.location.host
  }/api/v1/run/${flowId}?stream=false \\
  -H 'Content-Type: application/json'\\${
    !isAuth ? `\n  -H 'x-api-key: <your api key>'\\` : ""
  }
  -d '{"input_value": "message",
  "output_type": "chat",
  "input_type": "chat",
  "tweaks": ${JSON.stringify(tweaksObject, null, 2)}}'
  `;
}

>>>>>>> c540f00d
export function getOutputIds(flow) {
  const nodes = flow.data!.nodes;

  const arrayOfOutputs = nodes.reduce((acc: string[], node) => {
    if (node.data.type.toLowerCase().includes("output")) {
      acc.push(node.id);
    }
    return acc;
  }, []);

  const arrayOfOutputsJoin = arrayOfOutputs
    .map((output) => `"${output}"`)
    .join(", ");

  return arrayOfOutputsJoin;
}

export function truncateLongId(id: string): string {
  let [componentName, newId] = id.split("-");
  if (componentName.length > 15) {
    componentName = componentName.slice(0, 15);
    componentName += "...";
    return componentName + "-" + newId;
  }
  return id;
}

export function extractIdFromLongId(id: string): string {
  let [_, newId] = id.split("-");
  return newId;
}

export function truncateDisplayName(name: string): string {
  if (name.length > 15) {
    name = name.slice(0, 15);
    name += "...";
  }
  return name;
}

export function checkLocalStorageKey(key: string): boolean {
  return localStorage.getItem(key) !== null;
}

export function IncrementObjectKey(
  object: object,
  key: string,
): { newKey: string; increment: number } {
  let count = 1;
  const type = removeCountFromString(key);
  let newKey = type + " " + `(${count})`;
  while (object[newKey]) {
    count++;
    newKey = type + " " + `(${count})`;
  }
  return { newKey, increment: count };
}

export function removeCountFromString(input: string): string {
  // Define a regex pattern to match the count in parentheses
  const pattern = /\s*\(\w+\)\s*$/;

  // Use the `replace` method to remove the matched pattern
  const result = input.replace(pattern, "");

  return result.trim(); // Trim any leading/trailing spaces
}

export function extractTypeFromLongId(id: string): string {
  let [newId, _] = id.split("-");
  return newId;
}

export function createRandomKey(key: string, uid: string): string {
  return removeCountFromString(key) + ` (${uid})`;
}

export function groupByFamily(
  data: APIDataType,
  baseClasses: string,
  left: boolean,
  flow?: NodeType[],
): groupedObjType[] {
  const baseClassesSet = new Set(baseClasses.split("\n"));
  let arrOfPossibleInputs: Array<{
    category: string;
    nodes: nodeGroupedObjType[];
    full: boolean;
    display_name?: string;
  }> = [];
  let arrOfPossibleOutputs: Array<{
    category: string;
    nodes: nodeGroupedObjType[];
    full: boolean;
    display_name?: string;
  }> = [];
  let checkedNodes = new Map();
  const excludeTypes = new Set(["bool", "float", "code", "file", "int"]);

  const checkBaseClass = (template: TemplateVariableType) => {
    return (
      template.type &&
      template.show &&
      ((!excludeTypes.has(template.type) &&
        baseClassesSet.has(template.type)) ||
        (template.input_types &&
          template.input_types.some((inputType) =>
            baseClassesSet.has(inputType),
          )))
    );
  };

  if (flow) {
    // se existir o flow
    for (const node of flow) {
      // para cada node do flow
      if (node!.data!.node!.flow || !node!.data!.node!.template) break; // não faz nada se o node for um group
      const nodeData = node.data;

      const foundNode = checkedNodes.get(nodeData.type); // verifica se o tipo do node já foi checado
      checkedNodes.set(nodeData.type, {
        hasBaseClassInTemplate:
          foundNode?.hasBaseClassInTemplate ||
          Object.values(nodeData.node!.template).some(checkBaseClass),
        hasBaseClassInBaseClasses:
          foundNode?.hasBaseClassInBaseClasses ||
          nodeData.node!.base_classes.some((baseClass) =>
            baseClassesSet.has(baseClass),
          ), //seta como anterior ou verifica se o node tem base class
        displayName: nodeData.node?.display_name,
      });
    }
  }

  for (const [d, nodes] of Object.entries(data)) {
    let tempInputs: nodeGroupedObjType[] = [],
      tempOutputs: nodeGroupedObjType[] = [];

    for (const [n, node] of Object.entries(nodes!)) {
      let foundNode = checkedNodes.get(n);

      if (!foundNode) {
        foundNode = {
          hasBaseClassInTemplate: Object.values(node!.template).some(
            checkBaseClass,
          ),
          hasBaseClassInBaseClasses: node!.base_classes.some((baseClass) =>
            baseClassesSet.has(baseClass),
          ),
          displayName: node?.display_name,
        };
      }

      if (foundNode.hasBaseClassInTemplate)
        tempInputs.push({ node: n, displayName: foundNode.displayName });
      if (foundNode.hasBaseClassInBaseClasses)
        tempOutputs.push({ node: n, displayName: foundNode.displayName });
    }

    const totalNodes = Object.keys(nodes!).length;

    if (tempInputs.length)
      arrOfPossibleInputs.push({
        category: d,
        nodes: tempInputs,
        full: tempInputs.length === totalNodes,
      });
    if (tempOutputs.length)
      arrOfPossibleOutputs.push({
        category: d,
        nodes: tempOutputs,
        full: tempOutputs.length === totalNodes,
      });
  }

  return left
    ? arrOfPossibleOutputs.map((output) => ({
        family: output.category,
        type: output.full
          ? ""
          : output.nodes.map((item) => item.node).join(", "),
        display_name: "",
      }))
    : arrOfPossibleInputs.map((input) => ({
        family: input.category,
        type: input.full ? "" : input.nodes.map((item) => item.node).join(", "),
        display_name: input.nodes.map((item) => item.displayName).join(", "),
      }));
}

// this function is used to get the set of keys from an object
export function getSetFromObject(obj: object, key?: string): Set<string> {
  const set = new Set<string>();
  if (key) {
    for (const objKey in obj) {
      set.add(obj[objKey][key]);
    }
  } else {
    for (const key in obj) {
      set.add(key);
    }
  }
  return set;
}

export function freezeObject(obj: any) {
  if (!obj) return obj;
  return JSON.parse(JSON.stringify(obj));
<<<<<<< HEAD
=======
}

export function convertTestName(name: string): string {
  return name.replace(/ /g, "-").toLowerCase();
}

export function sortByName(stringList: string[]): string[] {
  return stringList.sort((a, b) => a.localeCompare(b));
}

export function isTimeStampString(str: string): boolean {
  const timestampRegex = /^\d{4}-\d{2}-\d{2}T\d{2}:\d{2}:\d{2}(\.\d{3}Z)?$/;
  return timestampRegex.test(str);
}

export function extractColumnsFromRows(
  rows: object[],
  mode: "intersection" | "union",
): (ColDef<any> | ColGroupDef<any>)[] {
  const columnsKeys: { [key: string]: ColDef<any> | ColGroupDef<any> } = {};
  if (rows.length === 0) {
    return [];
  }
  function intersection() {
    for (const key in rows[0]) {
      columnsKeys[key] = {
        headerName: key,
        field: key,
        cellRenderer: TableAutoCellRender,
        filter: true,
        autoHeight: true,
      };
    }
    for (const row of rows) {
      for (const key in columnsKeys) {
        if (!row[key]) {
          delete columnsKeys[key];
        }
      }
    }
  }
  function union() {
    for (const row of rows) {
      for (const key in row) {
        columnsKeys[key] = {
          headerName: key,
          field: key,
          filter: true,
          cellRenderer: TableAutoCellRender,
        };
      }
    }
  }
  if (mode === "intersection") {
    intersection();
  } else {
    union();
  }

  return Object.values(columnsKeys);
>>>>>>> c540f00d
}<|MERGE_RESOLUTION|>--- conflicted
+++ resolved
@@ -1,16 +1,10 @@
 import { ColDef, ColGroupDef } from "ag-grid-community";
 import clsx, { ClassValue } from "clsx";
 import { twMerge } from "tailwind-merge";
-<<<<<<< HEAD
-=======
 import TableAutoCellRender from "../components/tableAutoCellRender";
 import { priorityFields } from "../constants/constants";
 import { ADJECTIVES, DESCRIPTIONS, NOUNS } from "../flow_constants";
->>>>>>> c540f00d
-import {
-  APIDataType,
-  TemplateVariableType,
-} from "../types/api";
+import { APIDataType, TemplateVariableType } from "../types/api";
 import {
   groupedObjType,
   nodeGroupedObjType,
@@ -143,95 +137,6 @@
   return chat_input_field;
 }
 
-<<<<<<< HEAD
-=======
-/**
- * Function to get the python code for the API
- * @param {string} flowId - The id of the flow
- * @param {boolean} isAuth - If the API is authenticated
- * @param {any[]} tweak - The tweaks
- * @returns {string} - The python code
- */
-export function getPythonApiCode(
-  flowId: string,
-  isAuth: boolean,
-  tweaksBuildedObject,
-): string {
-  const tweaksObject = tweaksBuildedObject[0];
-  return `import requests
-from typing import Optional
-
-BASE_API_URL = "${window.location.protocol}//${window.location.host}/api/v1/run"
-FLOW_ID = "${flowId}"
-# You can tweak the flow by adding a tweaks dictionary
-# e.g {"OpenAI-XXXXX": {"model_name": "gpt-4"}}
-TWEAKS = ${JSON.stringify(tweaksObject, null, 2)}
-
-def run_flow(message: str,
-  flow_id: str,
-  output_type: str = "chat",
-  input_type: str = "chat",
-  tweaks: Optional[dict] = None,
-  api_key: Optional[str] = None) -> dict:
-    """
-    Run a flow with a given message and optional tweaks.
-
-    :param message: The message to send to the flow
-    :param flow_id: The ID of the flow to run
-    :param tweaks: Optional tweaks to customize the flow
-    :return: The JSON response from the flow
-    """
-    api_url = f"{BASE_API_URL}/{flow_id}"
-
-    payload = {
-        "input_value": message,
-        "output_type": output_type,
-        "input_type": input_type,
-    }
-    headers = None
-    if tweaks:
-        payload["tweaks"] = tweaks
-    if api_key:
-        headers = {"x-api-key": api_key}
-    response = requests.post(api_url, json=payload, headers=headers)
-    return response.json()
-
-# Setup any tweaks you want to apply to the flow
-message = "message"
-${!isAuth ? `api_key = "<your api key>"` : ""}
-print(run_flow(message=message, flow_id=FLOW_ID, tweaks=TWEAKS${
-    !isAuth ? `, api_key=api_key` : ""
-  }))`;
-}
-
-/**
- * Function to get the curl code for the API
- * @param {string} flowId - The id of the flow
- * @param {boolean} isAuth - If the API is authenticated
- * @returns {string} - The curl code
- */
-export function getCurlCode(
-  flowId: string,
-  isAuth: boolean,
-  tweaksBuildedObject,
-): string {
-  const tweaksObject = tweaksBuildedObject[0];
-
-  return `curl -X POST \\
-  ${window.location.protocol}//${
-    window.location.host
-  }/api/v1/run/${flowId}?stream=false \\
-  -H 'Content-Type: application/json'\\${
-    !isAuth ? `\n  -H 'x-api-key: <your api key>'\\` : ""
-  }
-  -d '{"input_value": "message",
-  "output_type": "chat",
-  "input_type": "chat",
-  "tweaks": ${JSON.stringify(tweaksObject, null, 2)}}'
-  `;
-}
-
->>>>>>> c540f00d
 export function getOutputIds(flow) {
   const nodes = flow.data!.nodes;
 
@@ -440,18 +345,7 @@
 export function freezeObject(obj: any) {
   if (!obj) return obj;
   return JSON.parse(JSON.stringify(obj));
-<<<<<<< HEAD
-=======
-}
-
-export function convertTestName(name: string): string {
-  return name.replace(/ /g, "-").toLowerCase();
-}
-
-export function sortByName(stringList: string[]): string[] {
-  return stringList.sort((a, b) => a.localeCompare(b));
-}
-
+}
 export function isTimeStampString(str: string): boolean {
   const timestampRegex = /^\d{4}-\d{2}-\d{2}T\d{2}:\d{2}:\d{2}(\.\d{3}Z)?$/;
   return timestampRegex.test(str);
@@ -502,5 +396,4 @@
   }
 
   return Object.values(columnsKeys);
->>>>>>> c540f00d
 }