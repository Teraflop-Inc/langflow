import _ from "lodash";
import {
  Connection,
  Edge,
  Node,
  OnSelectionChangeParams,
  ReactFlowInstance,
  ReactFlowJsonObject,
  XYPosition,
} from "reactflow";
import ShortUniqueId from "short-unique-id";
import { specialCharsRegex } from "../constants/constants";
import { APITemplateType, TemplateVariableType } from "../types/api";
import {
  FlowType,
  NodeDataType,
  NodeType,
  sourceHandleType,
  targetHandleType,
} from "../types/flow";
import {
  cleanEdgesType,
  findLastNodeType,
  generateFlowType,
  unselectAllNodesType,
  updateEdgesHandleIdsType,
} from "../types/utils/reactflowUtils";
import { getFieldTitle, toTitleCase } from "./utils";

export function cleanEdges({
  flow: { edges, nodes },
  updateEdge,
}: cleanEdgesType) {
  let newEdges = _.cloneDeep(edges);
  edges.forEach((edge) => {
    // check if the source and target node still exists
    const sourceNode = nodes.find((node) => node.id === edge.source);
    const targetNode = nodes.find((node) => node.id === edge.target);
    if (!sourceNode || !targetNode) {
      newEdges = newEdges.filter((edg) => edg.id !== edge.id);
    }
    // check if the source and target handle still exists
    if (sourceNode && targetNode) {
      const sourceHandle = edge.sourceHandle; //right
      const targetHandle = edge.targetHandle; //left
      if (targetHandle) {
        const targetHandleObject: targetHandleType =
          scapeJSONParse(targetHandle);
        const field = targetHandleObject.fieldName;
        const id: targetHandleType = {
          type: targetNode.data.node!.template[field]?.type,
          fieldName: field,
          id: targetNode.data.id,
          inputTypes: targetNode.data.node!.template[field]?.input_types,
        };
        if (targetNode.data.node!.template[field]?.proxy) {
          id.proxy = targetNode.data.node!.template[field]?.proxy;
        }
        if (scapedJSONStringfy(id) !== targetHandle) {
          newEdges = newEdges.filter((e) => e.id !== edge.id);
        }
      }
      if (sourceHandle) {
        const id: sourceHandleType = {
          id: sourceNode.data.id,
          baseClasses: sourceNode.data.node!.base_classes,
          dataType: sourceNode.data.type,
        };
        if (scapedJSONStringfy(id) !== sourceHandle) {
          newEdges = newEdges.filter((e) => e.id !== edge.id);
        }
      }
    }
  });
  updateEdge(newEdges);
}

export function unselectAllNodes({ updateNodes, data }: unselectAllNodesType) {
  let newNodes = _.cloneDeep(data);
  newNodes.forEach((node: Node) => {
    node.selected = false;
  });
  updateNodes(newNodes!);
}

export function isValidConnection(
  { source, target, sourceHandle, targetHandle }: Connection,
  reactFlowInstance: ReactFlowInstance
) {
  const targetHandleObject: targetHandleType = scapeJSONParse(targetHandle!);
  const sourceHandleObject: sourceHandleType = scapeJSONParse(sourceHandle!);
  if (
    targetHandleObject.inputTypes?.some(
      (n) => n === sourceHandleObject.dataType
    ) ||
    sourceHandleObject.baseClasses.some(
      (t) =>
        targetHandleObject.inputTypes?.some((n) => n === t) ||
        t === targetHandleObject.type
    ) ||
    targetHandleObject.type === "str"
  ) {
    let targetNode = reactFlowInstance?.getNode(target!)?.data?.node;
    if (!targetNode) {
      if (
        !reactFlowInstance
          .getEdges()
          .find((e) => e.targetHandle === targetHandle)
      ) {
        return true;
      }
    } else if (
      (!targetNode.template[targetHandleObject.fieldName].list &&
        !reactFlowInstance
          .getEdges()
          .find((e) => e.targetHandle === targetHandle)) ||
      targetNode.template[targetHandleObject.fieldName].list
    ) {
      return true;
    }
  }
  return false;
}

export function removeApiKeys(flow: FlowType): FlowType {
  let cleanFLow = _.cloneDeep(flow);
  cleanFLow.data!.nodes.forEach((node) => {
    for (const key in node.data.node.template) {
      if (node.data.node.template[key].password) {
        node.data.node.template[key].value = "";
      }
    }
  });
  return cleanFLow;
}

export function updateTemplate(
  reference: APITemplateType,
  objectToUpdate: APITemplateType
): APITemplateType {
  let clonedObject: APITemplateType = _.cloneDeep(reference);

  // Loop through each key in the reference object
  for (const key in clonedObject) {
    // If the key is not in the object to update, add it
    if (objectToUpdate[key] && objectToUpdate[key].value) {
      clonedObject[key].value = objectToUpdate[key].value;
    }
    if (
      objectToUpdate[key] &&
      objectToUpdate[key].advanced !== null &&
      objectToUpdate[key].advanced !== undefined
    ) {
      clonedObject[key].advanced = objectToUpdate[key].advanced;
    }
  }
  return clonedObject;
}

export function updateIds(
  newFlow: ReactFlowJsonObject,
  getNodeId: (type: string) => string
) {
  let idsMap = {};

  if (newFlow.nodes)
    newFlow.nodes.forEach((node: NodeType) => {
      // Generate a unique node ID
      let newId = getNodeId(
        node.data.node?.flow ? "GroupNode" : node.data.type
      );
      idsMap[node.id] = newId;
      node.id = newId;
      node.data.id = newId;
      // Add the new node to the list of nodes in state
    });

  if (newFlow.edges)
    newFlow.edges.forEach((edge: Edge) => {
      edge.source = idsMap[edge.source];
      edge.target = idsMap[edge.target];
      const sourceHandleObject: sourceHandleType = scapeJSONParse(
        edge.sourceHandle!
      );
      edge.sourceHandle = scapedJSONStringfy({
        ...sourceHandleObject,
        id: edge.source,
      });
      if (edge.data?.sourceHandle?.id) {
        edge.data.sourceHandle.id = edge.source;
      }
      const targetHandleObject: targetHandleType = scapeJSONParse(
        edge.targetHandle!
      );
      edge.targetHandle = scapedJSONStringfy({
        ...targetHandleObject,
        id: edge.target,
      });
      if (edge.data?.targetHandle?.id) {
        edge.data.targetHandle.id = edge.target;
      }
      edge.id =
        "reactflow__edge-" +
        edge.source +
        edge.sourceHandle +
        "-" +
        edge.target +
        edge.targetHandle;
    });
  return idsMap;
}

export function buildTweaks(flow: FlowType) {
  return flow.data!.nodes.reduce((acc, node) => {
    acc[node.data.id] = {};
    return acc;
  }, {});
}

export function validateNode(node: NodeType, edges: Edge[]): Array<string> {
  if (!node.data?.node?.template || !Object.keys(node.data.node.template)) {
    return [
      "We've noticed a potential issue with a node in the flow. Please review it and, if necessary, submit a bug report with your exported flow file. Thank you for your help!",
    ];
  }

  const {
    type,
    node: { template },
  } = node.data;

  return Object.keys(template).reduce((errors: Array<string>, t) => {
    if (
      template[t].required &&
      template[t].show &&
      (template[t].value === undefined ||
        template[t].value === null ||
        template[t].value === "") &&
      !edges.some(
        (edge) =>
          (scapeJSONParse(edge.targetHandle!) as targetHandleType).fieldName ===
            t &&
          (scapeJSONParse(edge.targetHandle!) as targetHandleType).id ===
            node.id
      )
    ) {
      errors.push(`${type} is missing ${getFieldTitle(template, t)}.`);
    } else if (
      template[t].type === "dict" &&
      template[t].required &&
      template[t].show &&
      (template[t].value !== undefined ||
        template[t].value !== null ||
        template[t].value !== "")
    ) {
      if (hasDuplicateKeys(template[t].value))
        errors.push(
          `${type} (${getFieldTitle(
            template,
            t
          )}) contains duplicate keys with the same values.`
        );
      if (hasEmptyKey(template[t].value))
        errors.push(
          `${type} (${getFieldTitle(template, t)}) field must not be empty.`
        );
    }
    return errors;
  }, [] as string[]);
}

export function validateNodes(nodes: Node[], edges: Edge[]) {
  if (nodes.length === 0) {
    return [
      "No nodes found in the flow. Please add at least one node to the flow.",
    ];
  }
  return nodes.flatMap((n: NodeType) => validateNode(n, edges));
}

export function addVersionToDuplicates(flow: FlowType, flows: FlowType[]) {
  const existingNames = flows.map((item) => item.name);
  let newName = flow.name;
  let count = 1;

  while (existingNames.includes(newName)) {
    newName = `${flow.name} (${count})`;
    count++;
  }

  return newName;
}

export function updateEdgesHandleIds({
  edges,
  nodes,
}: updateEdgesHandleIdsType): Edge[] {
  let newEdges = _.cloneDeep(edges);
  newEdges.forEach((edge) => {
    const sourceNodeId = edge.source;
    const targetNodeId = edge.target;
    const sourceNode = nodes.find((node) => node.id === sourceNodeId);
    const targetNode = nodes.find((node) => node.id === targetNodeId);
    let source = edge.sourceHandle;
    let target = edge.targetHandle;
    //right
    let newSource: sourceHandleType;
    //left
    let newTarget: targetHandleType;
    if (target && targetNode) {
      let field = target.split("|")[1];
      newTarget = {
        type: targetNode.data.node!.template[field].type,
        fieldName: field,
        id: targetNode.data.id,
        inputTypes: targetNode.data.node!.template[field].input_types,
      };
    }
    if (source && sourceNode) {
      newSource = {
        id: sourceNode.data.id,
        baseClasses: sourceNode.data.node!.base_classes,
        dataType: sourceNode.data.type,
      };
    }
    edge.sourceHandle = scapedJSONStringfy(newSource!);
    edge.targetHandle = scapedJSONStringfy(newTarget!);
    const newData = {
      sourceHandle: scapeJSONParse(edge.sourceHandle),
      targetHandle: scapeJSONParse(edge.targetHandle),
    };
    edge.data = newData;
  });
  return newEdges;
}

export function handleKeyDown(
  e:
    | React.KeyboardEvent<HTMLInputElement>
    | React.KeyboardEvent<HTMLTextAreaElement>,
  inputValue: string | string[] | null,
  block: string
) {
  //condition to fix bug control+backspace on Windows/Linux
  if (
    (typeof inputValue === "string" &&
      (e.metaKey === true || e.ctrlKey === true) &&
      e.key === "Backspace" &&
      (inputValue === block ||
        inputValue?.charAt(inputValue?.length - 1) === " " ||
        specialCharsRegex.test(inputValue?.charAt(inputValue?.length - 1)))) ||
    (navigator.userAgent.toUpperCase().includes("MAC") &&
      e.ctrlKey === true &&
      e.key === "Backspace")
  ) {
    e.preventDefault();
    e.stopPropagation();
  }

  if (e.ctrlKey === true && e.key === "Backspace" && inputValue === block) {
    e.preventDefault();
    e.stopPropagation();
  }
}

export function getConnectedNodes(
  edge: Edge,
  nodes: Array<NodeType>
): Array<NodeType> {
  const sourceId = edge.source;
  const targetId = edge.target;
  return nodes.filter((node) => node.id === targetId || node.id === sourceId);
}

export function convertObjToArray(singleObject: object | string) {
  if (typeof singleObject === "string") {
    singleObject = JSON.parse(singleObject);
  }
  if (Array.isArray(singleObject)) return singleObject;

  let arrConverted: any[] = [];
  if (typeof singleObject === "object") {
    for (const key in singleObject) {
      if (Object.prototype.hasOwnProperty.call(singleObject, key)) {
        const newObj = {};
        newObj[key] = singleObject[key];
        arrConverted.push(newObj);
      }
    }
  }
  return arrConverted;
}

export function convertArrayToObj(arrayOfObjects) {
  if (!Array.isArray(arrayOfObjects)) return arrayOfObjects;

  let objConverted = {};
  for (const obj of arrayOfObjects) {
    for (const key in obj) {
      if (obj.hasOwnProperty(key)) {
        objConverted[key] = obj[key];
      }
    }
  }
  return objConverted;
}

export function hasDuplicateKeys(array) {
  const keys = {};
  for (const obj of array) {
    for (const key in obj) {
      if (keys[key]) {
        return true;
      }
      keys[key] = true;
    }
  }
  return false;
}

export function hasEmptyKey(objArray) {
  for (const obj of objArray) {
    for (const key in obj) {
      if (obj.hasOwnProperty(key) && key === "") {
        return true; // Found an empty key
      }
    }
  }
  return false; // No empty keys found
}

export function convertValuesToNumbers(arr) {
  return arr.map((obj) => {
    const newObj = {};
    for (const key in obj) {
      if (obj.hasOwnProperty(key)) {
        let value = obj[key];
        if (/^\d+$/.test(value)) {
          value = value?.toString().trim();
        }
        newObj[key] =
          value === "" || isNaN(value) ? value.toString() : Number(value);
      }
    }
    return newObj;
  });
}

export function scapedJSONStringfy(json: object): string {
  return customStringify(json).replace(/"/g, "œ");
}
export function scapeJSONParse(json: string): any {
  let parsed = json.replace(/œ/g, '"');
  return JSON.parse(parsed);
}

// this function receives an array of edges and return true if any of the handles are not a json string
export function checkOldEdgesHandles(edges: Edge[]): boolean {
  return edges.some(
    (edge) =>
      !edge.sourceHandle ||
      !edge.targetHandle ||
      !edge.sourceHandle.includes("{") ||
      !edge.targetHandle.includes("{")
  );
}

export function customStringify(obj: any): string {
  if (typeof obj === "undefined") {
    return "null";
  }

  if (obj === null || typeof obj !== "object") {
    if (obj instanceof Date) {
      return `"${obj.toISOString()}"`;
    }
    return JSON.stringify(obj);
  }

  if (Array.isArray(obj)) {
    const arrayItems = obj.map((item) => customStringify(item)).join(",");
    return `[${arrayItems}]`;
  }

  const keys = Object.keys(obj).sort();
  const keyValuePairs = keys.map(
    (key) => `"${key}":${customStringify(obj[key])}`
  );
  return `{${keyValuePairs.join(",")}}`;
}

export function getMiddlePoint(nodes: Node[]) {
  let middlePointX = 0;
  let middlePointY = 0;

  nodes.forEach((node) => {
    middlePointX += node.position.x;
    middlePointY += node.position.y;
  });

  const totalNodes = nodes.length;
  const averageX = middlePointX / totalNodes;
  const averageY = middlePointY / totalNodes;

  return { x: averageX, y: averageY };
}

export function generateFlow(
  selection: OnSelectionChangeParams,
  reactFlowInstance: ReactFlowInstance,
  name: string
): generateFlowType {
  const newFlowData = reactFlowInstance.toObject();
  const uid = new ShortUniqueId({ length: 5 });
  /*	remove edges that are not connected to selected nodes on both ends
		in future we can save this edges to when ungrouping reconect to the old nodes
	*/
  newFlowData.edges = selection.edges.filter(
    (edge) =>
      selection.nodes.some((node) => node.id === edge.target) &&
      selection.nodes.some((node) => node.id === edge.source)
  );
  newFlowData.nodes = selection.nodes;

  const newFlow: FlowType = {
    data: newFlowData,
    is_component: false,
    name: name,
    description: "",
    //generating local id instead of using the id from the server, can change in the future
    id: uid(),
  };
  // filter edges that are not connected to selected nodes on both ends
  // using O(n²) aproach because the number of edges is small
  // in the future we can use a better aproach using a set
  return {
    newFlow,
    removedEdges: selection.edges.filter(
      (edge) => !newFlowData.edges.includes(edge)
    ),
  };
}

export function filterFlow(
  selection: OnSelectionChangeParams,
  reactFlowInstance: ReactFlowInstance
) {
  reactFlowInstance.setNodes((nodes) =>
    nodes.filter((node) => !selection.nodes.includes(node))
  );
  reactFlowInstance.setEdges((edges) =>
    edges.filter((edge) => !selection.edges.includes(edge))
  );
}

export function findLastNode({ nodes, edges }: findLastNodeType) {
  /*
		this function receives a flow and return the last node
	*/
  let lastNode = nodes.find((n) => !edges.some((e) => e.source === n.id));
  return lastNode;
}

export function updateFlowPosition(NewPosition: XYPosition, flow: FlowType) {
  const middlePoint = getMiddlePoint(flow.data!.nodes);
  let deltaPosition = {
    x: NewPosition.x - middlePoint.x,
    y: NewPosition.y - middlePoint.y,
  };
  flow.data!.nodes.forEach((node) => {
    node.position.x += deltaPosition.x;
    node.position.y += deltaPosition.y;
  });
}

export function concatFlows(
  flow: FlowType,
  ReactFlowInstance: ReactFlowInstance
) {
  const { nodes, edges } = flow.data!;
  ReactFlowInstance.addNodes(nodes);
  ReactFlowInstance.addEdges(edges);
}

export function validateSelection(
  selection: OnSelectionChangeParams,
  edges: Edge[]
): Array<string> {
  //add edges to selection if selection mode selected only nodes
  if (selection.edges.length === 0) {
    selection.edges = edges;
  }
  // get only edges that are connected to the nodes in the selection
  // first creates a set of all the nodes ids
  let nodesSet = new Set(selection.nodes.map((n) => n.id));
  // then filter the edges that are connected to the nodes in the set
  let connectedEdges = selection.edges.filter(
    (e) => nodesSet.has(e.source) && nodesSet.has(e.target)
  );
  // add the edges to the selection
  selection.edges = connectedEdges;

  let errorsArray: Array<string> = [];
  // check if there is more than one node
  if (selection.nodes.length < 2) {
    errorsArray.push("Please select more than one node");
  }

  //check if there are two or more nodes with free outputs
  if (
    selection.nodes.filter(
      (n) => !selection.edges.some((e) => e.source === n.id)
    ).length > 1
  ) {
    errorsArray.push("Please select only one node with free outputs");
  }

  // check if there is any node that does not have any connection
  if (
    selection.nodes.some(
      (node) =>
        !selection.edges.some((edge) => edge.target === node.id) &&
        !selection.edges.some((edge) => edge.source === node.id)
    )
  ) {
    errorsArray.push("Please select only nodes that are connected");
  }
  return errorsArray;
}
function updateGroupNodeTemplate(template: APITemplateType) {
  /*this function receives a template, iterates for it's items
	updating the visibility of all basic types setting it to advanced true*/
  Object.keys(template).forEach((key) => {
    let type = template[key].type;
    let input_types = template[key].input_types;
    if (
      (type === "str" ||
        type === "bool" ||
        type === "float" ||
        type === "code" ||
        type === "prompt" ||
        type === "file" ||
        type === "int" ||
        type === "dict" ||
        type === "NestedDict") &&
      !template[key].required &&
      !input_types
    ) {
      template[key].advanced = true;
    }
    //prevent code fields from showing on the group node
    if (type === "code") {
      template[key].show = false;
    }
  });
  return template;
}
export function mergeNodeTemplates({
  nodes,
  edges,
}: {
  nodes: NodeType[];
  edges: Edge[];
}): APITemplateType {
  /* this function receives a flow and iterate throw each node
		and merge the templates with only the visible fields
		if there are two keys with the same name in the flow, we will update the display name of each one
		to show from which node it came from
	*/
  let template: APITemplateType = {};
  nodes.forEach((node) => {
    let nodeTemplate = _.cloneDeep(node.data.node!.template);
    Object.keys(nodeTemplate)
      .filter((field_name) => field_name.charAt(0) !== "_")
      .forEach((key) => {
        if (!isHandleConnected(edges, key, nodeTemplate[key], node.id)) {
          template[key + "_" + node.id] = nodeTemplate[key];
          template[key + "_" + node.id].proxy = { id: node.id, field: key };
          if (node.type === "groupNode") {
            template[key + "_" + node.id].display_name =
              node.data.node!.flow!.name + " - " + nodeTemplate[key].name;
          } else {
            template[key + "_" + node.id].display_name =
              //data id already has the node name on it
              nodeTemplate[key].display_name
                ? nodeTemplate[key].display_name
                : nodeTemplate[key].name
                ? toTitleCase(nodeTemplate[key].name)
                : toTitleCase(key);
          }
        }
      });
  });
  return template;
}
function isHandleConnected(
  edges: Edge[],
  key: string,
  field: TemplateVariableType,
  nodeId: string
) {
  /*
		this function receives a flow and a handleId and check if there is a connection with this handle
	*/
  if (field.proxy) {
    if (
      edges.some(
        (e) =>
          e.targetHandle ===
          scapedJSONStringfy({
            type: field.type,
            fieldName: key,
            id: nodeId,
            proxy: { id: field.proxy!.id, field: field.proxy!.field },
            inputTypes: field.input_types,
          } as targetHandleType)
      )
    ) {
      return true;
    }
  } else {
    if (
      edges.some(
        (e) =>
          e.targetHandle ===
          scapedJSONStringfy({
            type: field.type,
            fieldName: key,
            id: nodeId,
            inputTypes: field.input_types,
          } as targetHandleType)
      )
    ) {
      return true;
    }
  }
  return false;
}

export function generateNodeTemplate(Flow: FlowType) {
  /*
		this function receives a flow and generate a template for the group node
	*/
  let template = mergeNodeTemplates({
    nodes: Flow.data!.nodes,
    edges: Flow.data!.edges,
  });
  updateGroupNodeTemplate(template);
  return template;
}

export function generateNodeFromFlow(
  flow: FlowType,
  getNodeId: (type: string) => string
): NodeType {
  const { nodes } = flow.data!;
  const outputNode = _.cloneDeep(findLastNode(flow.data!));
  const position = getMiddlePoint(nodes);
  let data = _.cloneDeep(flow);
  const id = getNodeId(outputNode?.data.type!);
  const newGroupNode: NodeType = {
    data: {
      id,
      type: outputNode?.data.type!,
      node: {
        output_types: outputNode!.data.node!.output_types,
        display_name: "Group",
        documentation: "",
        base_classes: outputNode!.data.node!.base_classes,
        description: "double click to edit description",
        template: generateNodeTemplate(data),
        flow: data,
      },
    },
    id,
    position,
    type: "genericNode",
  };
  return newGroupNode;
}

export function connectedInputNodesOnHandle(
  nodeId: string,
  handleId: string,
  { nodes, edges }: { nodes: NodeType[]; edges: Edge[] }
) {
  const connectedNodes: Array<{ name: string; id: string; isGroup: boolean }> =
    [];
  // return the nodes connected to the input handle of the node
  const TargetEdges = edges.filter((e) => e.target === nodeId);
  TargetEdges.forEach((edge) => {
    if (edge.targetHandle === handleId) {
      const sourceNode = nodes.find((n) => n.id === edge.source);
      if (sourceNode) {
        if (sourceNode.type === "groupNode") {
          let lastNode = findLastNode(sourceNode.data.node!.flow!.data!);
          while (lastNode && lastNode.type === "groupNode") {
            lastNode = findLastNode(lastNode.data.node!.flow!.data!);
          }
          if (lastNode) {
            connectedNodes.push({
              name: sourceNode.data.node!.flow!.name,
              id: lastNode.id,
              isGroup: true,
            });
          }
        } else {
          connectedNodes.push({
            name: sourceNode.data.type,
            id: sourceNode.id,
            isGroup: false,
          });
        }
      }
    }
  });
  return connectedNodes;
}

export function ungroupNode(
  groupNode: NodeDataType,
  BaseFlow: ReactFlowJsonObject
) {
  const { template, flow } = groupNode.node!;
  const gNodes: NodeType[] = flow!.data!.nodes;
  const gEdges = flow!.data!.edges;
  //redirect edges to correct proxy node
  let updatedEdges: Edge[] = [];
  BaseFlow.edges.forEach((edge) => {
    let newEdge = _.cloneDeep(edge);
    if (newEdge.target === groupNode.id) {
      const targetHandle: targetHandleType = newEdge.data.targetHandle;
      if (targetHandle.proxy) {
        let type = targetHandle.type;
        let field = targetHandle.proxy.field;
        let proxyId = targetHandle.proxy.id;
        let inputTypes = targetHandle.inputTypes;
        let node: NodeType = gNodes.find((n) => n.id === proxyId)!;
        if (node) {
          newEdge.target = proxyId;
          let newTargetHandle: targetHandleType = {
            fieldName: field,
            type,
            id: proxyId,
            inputTypes: inputTypes,
          };
          if (node.data.node?.flow) {
            newTargetHandle.proxy = {
              field: node.data.node.template[field].proxy?.field!,
              id: node.data.node.template[field].proxy?.id!,
            };
          }
          newEdge.data.targetHandle = newTargetHandle;
          newEdge.targetHandle = scapedJSONStringfy(newTargetHandle);
        }
      }
    }
    if (newEdge.source === groupNode.id) {
      const lastNode = _.cloneDeep(findLastNode(flow!.data!));
      newEdge.source = lastNode!.id;
      let newSourceHandle: sourceHandleType = scapeJSONParse(
        newEdge.sourceHandle!
      );
      newSourceHandle.id = lastNode!.id;
      newEdge.data.sourceHandle = newSourceHandle;
      newEdge.sourceHandle = scapedJSONStringfy(newSourceHandle);
    }
    if (edge.target === groupNode.id || edge.source === groupNode.id) {
      updatedEdges.push(newEdge);
    }
  });
  //update template values
  Object.keys(template).forEach((key) => {
    let { field, id } = template[key].proxy!;
    let nodeIndex = gNodes.findIndex((n) => n.id === id);
    if (nodeIndex !== -1) {
      let display_name: string | undefined;
      let show = gNodes[nodeIndex].data.node!.template[field].show;
      let advanced = gNodes[nodeIndex].data.node!.template[field].advanced;
      if (gNodes[nodeIndex].data.node!.template[field].display_name) {
        display_name =
          gNodes[nodeIndex].data.node!.template[field].display_name;
      } else {
        display_name = gNodes[nodeIndex].data.node!.template[field].name;
      }
      gNodes[nodeIndex].data.node!.template[field] = template[key];
      gNodes[nodeIndex].data.node!.template[field].show = show;
      gNodes[nodeIndex].data.node!.template[field].advanced = advanced;
      gNodes[nodeIndex].data.node!.template[field].display_name = display_name;
    }
  });

  const nodes = [
    ...BaseFlow.nodes.filter((n) => n.id !== groupNode.id),
    ...gNodes,
  ];
  const edges = [
    ...BaseFlow.edges.filter(
      (e) => e.target !== groupNode.id && e.source !== groupNode.id
    ),
    ...gEdges,
    ...updatedEdges,
  ];
  BaseFlow.nodes = nodes;
  BaseFlow.edges = edges;
}

function updateProxyIdsOnTemplate(
  template: APITemplateType,
  idsMap: { [key: string]: string }
) {
  Object.keys(template).forEach((key) => {
    if (template[key].proxy && idsMap[template[key].proxy!.id]) {
      template[key].proxy!.id = idsMap[template[key].proxy!.id];
    }
  });
}

function updateEdgesIds(edges: Edge[], idsMap: { [key: string]: string }) {
  edges.forEach((edge) => {
    let targetHandle: targetHandleType = edge.data.targetHandle;
    if (targetHandle.proxy && idsMap[targetHandle.proxy!.id]) {
      targetHandle.proxy!.id = idsMap[targetHandle.proxy!.id];
    }
    edge.data.targetHandle = targetHandle;
    edge.targetHandle = scapedJSONStringfy(targetHandle);
  });
}

export function expandGroupNode(
  groupNode: NodeDataType,
  ReactFlowInstance: ReactFlowInstance,
  getNodeId: (type: string) => string
) {
  const { template, flow } = _.cloneDeep(groupNode.node!);
  const idsMap = updateIds(flow!.data!, getNodeId);
  updateProxyIdsOnTemplate(template, idsMap);
  let flowEdges = ReactFlowInstance.getEdges();
  updateEdgesIds(flowEdges, idsMap);
  const gNodes: NodeType[] = flow?.data?.nodes!;
  const gEdges = flow!.data!.edges;
<<<<<<< HEAD
=======
  //TODO update ids of intern nodes and proxy on edges before expanding
  console.log(gEdges);
>>>>>>> 4e5ec2a4
  //redirect edges to correct proxy node
  let updatedEdges: Edge[] = [];
  flowEdges.forEach((edge) => {
    let newEdge = _.cloneDeep(edge);
    if (newEdge.target === groupNode.id) {
      const targetHandle: targetHandleType = newEdge.data.targetHandle;
      if (targetHandle.proxy) {
        let type = targetHandle.type;
        let field = targetHandle.proxy.field;
        let proxyId = targetHandle.proxy.id;
        let inputTypes = targetHandle.inputTypes;
        let node: NodeType = gNodes.find((n) => n.id === proxyId)!;
        if (node) {
          newEdge.target = proxyId;
          let newTargetHandle: targetHandleType = {
            fieldName: field,
            type,
            id: proxyId,
            inputTypes: inputTypes,
          };
          if (node.data.node?.flow) {
            newTargetHandle.proxy = {
              field: node.data.node.template[field].proxy?.field!,
              id: node.data.node.template[field].proxy?.id!,
            };
          }
          newEdge.data.targetHandle = newTargetHandle;
          newEdge.targetHandle = scapedJSONStringfy(newTargetHandle);
        }
      }
    }
    if (newEdge.source === groupNode.id) {
      const lastNode = _.cloneDeep(findLastNode(flow!.data!));
      newEdge.source = lastNode!.id;
      let newSourceHandle: sourceHandleType = scapeJSONParse(
        newEdge.sourceHandle!
      );
      newSourceHandle.id = lastNode!.id;
      newEdge.data.sourceHandle = newSourceHandle;
      newEdge.sourceHandle = scapedJSONStringfy(newSourceHandle);
    }
    if (edge.target === groupNode.id || edge.source === groupNode.id) {
      updatedEdges.push(newEdge);
    }
  });
  //update template values
  Object.keys(template).forEach((key) => {
    let { field, id } = template[key].proxy!;
    let nodeIndex = gNodes.findIndex((n) => n.id === id);
    if (nodeIndex !== -1) {
      let proxy: { id: string; field: string } | undefined;
      let display_name: string | undefined;
      let show = gNodes[nodeIndex].data.node!.template[field].show;
      let advanced = gNodes[nodeIndex].data.node!.template[field].advanced;
      if (gNodes[nodeIndex].data.node!.template[field].display_name) {
        display_name =
          gNodes[nodeIndex].data.node!.template[field].display_name;
      } else {
        display_name = gNodes[nodeIndex].data.node!.template[field].name;
      }
      if (gNodes[nodeIndex].data.node!.template[field].proxy) {
        proxy = gNodes[nodeIndex].data.node!.template[field].proxy;
      }
      gNodes[nodeIndex].data.node!.template[field] = template[key];
      gNodes[nodeIndex].data.node!.template[field].show = show;
      gNodes[nodeIndex].data.node!.template[field].advanced = advanced;
      gNodes[nodeIndex].data.node!.template[field].display_name = display_name;
      // keep the nodes selected after ungrouping
      // gNodes[nodeIndex].selected = false;
      if (proxy) {
        gNodes[nodeIndex].data.node!.template[field].proxy = proxy;
      } else {
        delete gNodes[nodeIndex].data.node!.template[field].proxy;
      }
    }
  });

  const nodes = [
    ...ReactFlowInstance.getNodes().filter((n) => n.id !== groupNode.id),
    ...gNodes,
  ];
  const edges = [
    ...ReactFlowInstance.getEdges().filter(
      (e) => e.target !== groupNode.id && e.source !== groupNode.id
    ),
    ...gEdges,
    ...updatedEdges,
  ];
  ReactFlowInstance.setNodes(nodes);
  ReactFlowInstance.setEdges(edges);
}

export function processFlow(FlowObject: ReactFlowJsonObject) {
  let clonedFLow = _.cloneDeep(FlowObject);
  clonedFLow.nodes.forEach((node: NodeType) => {
    if (node.data.node?.flow) {
      processFlow(node.data.node!.flow!.data!);
      ungroupNode(node.data, clonedFLow);
    }
  });
  return clonedFLow;
}

export function getGroupStatus(
  flow: FlowType,
  ssData: { [key: string]: { valid: boolean; params: string } }
) {
  let status = { valid: true, params: "Built sucessfully ✨" };
  const { nodes } = flow.data!;
  const ids = nodes.map((n: NodeType) => n.data.id);
  ids.forEach((id) => {
    if (!ssData[id]) {
      status = ssData[id];
      return;
    }
    if (!ssData[id].valid) {
      status = { valid: false, params: ssData[id].params };
    }
  });
  return status;
}

export function createFlowComponent(
  nodeData: NodeDataType,
  version: string
): FlowType {
  nodeData.node!.official = false;
  const flowNode: FlowType = {
    data: {
      edges: [],
      nodes: [
        {
          data: nodeData,
          id: nodeData.id,
          position: { x: 0, y: 0 },
          type: "genericNode",
        },
      ],
      viewport: { x: 1, y: 1, zoom: 1 },
    },
    description: nodeData.node?.description || "",
    name: nodeData.node?.display_name || nodeData.type || "",
    id: nodeData.id || "",
    is_component: true,
    last_tested_version: version,
  };
  return flowNode;
}

export function downloadNode(NodeFLow: FlowType) {
  const element = document.createElement("a");
  const file = new Blob([JSON.stringify(NodeFLow)], {
    type: "application/json",
  });
  element.href = URL.createObjectURL(file);
  element.download = `${NodeFLow.name}.json`;
  element.click();
}

export function updateComponentNameAndType(
  data: any,
  component: NodeDataType
) {}<|MERGE_RESOLUTION|>--- conflicted
+++ resolved
@@ -939,11 +939,6 @@
   updateEdgesIds(flowEdges, idsMap);
   const gNodes: NodeType[] = flow?.data?.nodes!;
   const gEdges = flow!.data!.edges;
-<<<<<<< HEAD
-=======
-  //TODO update ids of intern nodes and proxy on edges before expanding
-  console.log(gEdges);
->>>>>>> 4e5ec2a4
   //redirect edges to correct proxy node
   let updatedEdges: Edge[] = [];
   flowEdges.forEach((edge) => {
