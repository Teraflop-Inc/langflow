import { cloneDeep } from "lodash";
import {
  Connection,
  Edge,
  Node,
  OnSelectionChangeParams,
  ReactFlowJsonObject,
  XYPosition,
} from "reactflow";
import ShortUniqueId from "short-unique-id";
import getFieldTitle from "../CustomNodes/utils/get-field-title";
import {
  INPUT_TYPES,
  IS_MAC,
  LANGFLOW_SUPPORTED_TYPES,
  OUTPUT_TYPES,
  SUCCESS_BUILD,
  specialCharsRegex,
} from "../constants/constants";
import { downloadFlowsFromDatabase } from "../controllers/API";
import { DESCRIPTIONS } from "../flow_constants";
import {
  APIClassType,
  APIKindType,
  APIObjectType,
  APITemplateType,
  InputFieldType,
  OutputFieldType,
} from "../types/api";
import {
  FlowType,
  NodeDataType,
  NodeType,
  sourceHandleType,
  targetHandleType,
} from "../types/flow";
import {
  findLastNodeType,
  generateFlowType,
  unselectAllNodesType,
  updateEdgesHandleIdsType,
} from "../types/utils/reactflowUtils";
import { createRandomKey, toTitleCase } from "./utils";
const uid = new ShortUniqueId({ length: 5 });

export function checkChatInput(nodes: Node[]) {
  return nodes.some((node) => node.data.type === "ChatInput");
}

export function cleanEdges(nodes: NodeType[], edges: Edge[]) {
  let newEdges = cloneDeep(edges);
  edges.forEach((edge) => {
    // check if the source and target node still exists
    const sourceNode = nodes.find((node) => node.id === edge.source);
    const targetNode = nodes.find((node) => node.id === edge.target);
    if (!sourceNode || !targetNode) {
      newEdges = newEdges.filter((edg) => edg.id !== edge.id);
      return;
    }
    // check if the source and target handle still exists
    const sourceHandle = edge.sourceHandle; //right
    const targetHandle = edge.targetHandle; //left
    if (targetHandle) {
      const targetHandleObject: targetHandleType = scapeJSONParse(targetHandle);
      const field = targetHandleObject.fieldName;
      const id: targetHandleType = {
        type: targetNode.data.node!.template[field]?.type,
        fieldName: field,
        id: targetNode.data.id,
        inputTypes: targetNode.data.node!.template[field]?.input_types,
      };
      if (targetNode.data.node!.template[field]?.proxy) {
        id.proxy = targetNode.data.node!.template[field]?.proxy;
      }
      if (scapedJSONStringfy(id) !== targetHandle) {
        newEdges = newEdges.filter((e) => e.id !== edge.id);
      }
    }
    if (sourceHandle) {
      const parsedSourceHandle = scapeJSONParse(sourceHandle);
      const name = parsedSourceHandle.name;
      const output = sourceNode.data.node!.outputs?.find(
        (output) => output.name === name,
      );
      if (output) {
        const outputTypes =
          output!.types.length === 1 ? output!.types : [output!.selected!];

        const id: sourceHandleType = {
          id: sourceNode.data.id,
          name: name,
          output_types: outputTypes,
          dataType: sourceNode.data.type,
        };
        console.log("id", id);
        console.log("parsedSourceHandle", parsedSourceHandle);
        if (scapedJSONStringfy(id) !== sourceHandle) {
          newEdges = newEdges.filter((e) => e.id !== edge.id);
        }
      }
    }
  });
  return newEdges;
}

export function unselectAllNodes({ updateNodes, data }: unselectAllNodesType) {
  let newNodes = cloneDeep(data);
  newNodes.forEach((node: Node) => {
    node.selected = false;
  });
  updateNodes(newNodes!);
}

export function isValidConnection(
  { source, target, sourceHandle, targetHandle }: Connection,
  nodes: Node[],
  edges: Edge[],
) {
  const targetHandleObject: targetHandleType = scapeJSONParse(targetHandle!);
  const sourceHandleObject: sourceHandleType = scapeJSONParse(sourceHandle!);
  if (
    targetHandleObject.inputTypes?.some(
      (n) => n === sourceHandleObject.dataType,
    ) ||
    sourceHandleObject.output_types.some(
      (t) =>
        targetHandleObject.inputTypes?.some((n) => n === t) ||
        t === targetHandleObject.type,
    )
  ) {
    let targetNode = nodes.find((node) => node.id === target!)?.data?.node;
    if (!targetNode) {
      if (!edges.find((e) => e.targetHandle === targetHandle)) {
        return true;
      }
    } else if (
      (!targetNode.template[targetHandleObject.fieldName].list &&
        !edges.find((e) => e.targetHandle === targetHandle)) ||
      targetNode.template[targetHandleObject.fieldName].list
    ) {
      return true;
    }
  }
  return false;
}

export function removeApiKeys(flow: FlowType): FlowType {
  let cleanFLow = cloneDeep(flow);
  cleanFLow.data!.nodes.forEach((node) => {
    for (const key in node.data.node.template) {
      if (node.data.node.template[key].password) {
        node.data.node.template[key].value = "";
      }
    }
  });
  return cleanFLow;
}

export function updateTemplate(
  reference: APITemplateType,
  objectToUpdate: APITemplateType,
): APITemplateType {
  let clonedObject: APITemplateType = cloneDeep(reference);

  // Loop through each key in the reference object
  for (const key in clonedObject) {
    // If the key is not in the object to update, add it
    if (objectToUpdate[key] && objectToUpdate[key].value) {
      clonedObject[key].value = objectToUpdate[key].value;
    }
    if (
      objectToUpdate[key] &&
      objectToUpdate[key].advanced !== null &&
      objectToUpdate[key].advanced !== undefined
    ) {
      clonedObject[key].advanced = objectToUpdate[key].advanced;
    }
  }
  return clonedObject;
}

export const processFlows = (DbData: FlowType[], skipUpdate = true) => {
  let savedComponents: { [key: string]: APIClassType } = {};
  DbData.forEach((flow: FlowType) => {
    try {
      if (!flow.data) {
        return;
      }
      if (flow.data && flow.is_component) {
        (flow.data.nodes[0].data as NodeDataType).node!.display_name =
          flow.name;
        savedComponents[
          createRandomKey(
            (flow.data.nodes[0].data as NodeDataType).type,
<<<<<<< HEAD
            uid.randomUUID(5),
=======
            uid.rnd(),
>>>>>>> 8f5c2242
          )
        ] = cloneDeep((flow.data.nodes[0].data as NodeDataType).node!);
        return;
      }
      processDataFromFlow(flow, !skipUpdate);
    } catch (e) {
      console.log(e);
    }
  });
  return { data: savedComponents, flows: DbData };
};

export const processDataFromFlow = (flow: FlowType, refreshIds = true) => {
  let data = flow?.data ? flow.data : null;
  if (data) {
    processFlowEdges(flow);
    //add dropdown option to nodeOutputs
    processFlowNodes(flow);
    //add animation to text type edges
    updateEdges(data.edges);
    // updateNodes(data.nodes, data.edges);
    if (refreshIds) updateIds(data); // Assuming updateIds is defined elsewhere
  }
  return data;
};

export function updateIds(
  { edges, nodes }: { edges: Edge[]; nodes: Node[] },
  selection?: { edges: Edge[]; nodes: Node[] },
) {
  let idsMap = {};
  const selectionIds = selection?.nodes.map((n) => n.id);
  if (nodes) {
    nodes.forEach((node: NodeType) => {
      // Generate a unique node ID
      let newId = getNodeId(node.data.type);
      if (selection && !selectionIds?.includes(node.id)) {
        newId = node.id;
      }
      idsMap[node.id] = newId;
      node.id = newId;
      node.data.id = newId;
      // Add the new node to the list of nodes in state
    });
    selection?.nodes.forEach((sNode: NodeType) => {
      let newId = idsMap[sNode.id];
      sNode.id = newId;
      sNode.data.id = newId;
    });
  }
  const concatedEdges = [...edges, ...(selection?.edges ?? [])];
  if (concatedEdges)
    concatedEdges.forEach((edge: Edge) => {
      edge.source = idsMap[edge.source];
      edge.target = idsMap[edge.target];
      const sourceHandleObject: sourceHandleType = scapeJSONParse(
        edge.sourceHandle!,
      );
      edge.sourceHandle = scapedJSONStringfy({
        ...sourceHandleObject,
        id: edge.source,
      });
      if (edge.data?.sourceHandle?.id) {
        edge.data.sourceHandle.id = edge.source;
      }
      const targetHandleObject: targetHandleType = scapeJSONParse(
        edge.targetHandle!,
      );
      edge.targetHandle = scapedJSONStringfy({
        ...targetHandleObject,
        id: edge.target,
      });
      if (edge.data?.targetHandle?.id) {
        edge.data.targetHandle.id = edge.target;
      }
      edge.id =
        "reactflow__edge-" +
        edge.source +
        edge.sourceHandle +
        "-" +
        edge.target +
        edge.targetHandle;
    });
  return idsMap;
}

export function validateNode(node: NodeType, edges: Edge[]): Array<string> {
  if (!node.data?.node?.template || !Object.keys(node.data.node.template)) {
    return [
      "We've noticed a potential issue with a Component in the flow. Please review it and, if necessary, submit a bug report with your exported flow file. Thank you for your help!",
    ];
  }

  const {
    type,
    node: { template },
  } = node.data;

  const displayName = node.data.node.display_name;

  return Object.keys(template).reduce((errors: Array<string>, t) => {
    if (
      template[t].required &&
      template[t].show &&
      (template[t].value === undefined ||
        template[t].value === null ||
        template[t].value === "") &&
      !edges.some(
        (edge) =>
          (scapeJSONParse(edge.targetHandle!) as targetHandleType).fieldName ===
            t &&
          (scapeJSONParse(edge.targetHandle!) as targetHandleType).id ===
            node.id,
      )
    ) {
      errors.push(
        `${displayName || type} is missing ${getFieldTitle(template, t)}.`,
      );
    } else if (
      template[t].type === "dict" &&
      template[t].required &&
      template[t].show &&
      (template[t].value !== undefined ||
        template[t].value !== null ||
        template[t].value !== "")
    ) {
      if (hasDuplicateKeys(template[t].value))
        errors.push(
          `${displayName || type} (${getFieldTitle(
            template,
            t,
          )}) contains duplicate keys with the same values.`,
        );
      if (hasEmptyKey(template[t].value))
        errors.push(
          `${displayName || type} (${getFieldTitle(
            template,
            t,
          )}) field must not be empty.`,
        );
    }
    return errors;
  }, [] as string[]);
}

export function validateNodes(
  nodes: Node[],
  edges: Edge[],
): // this returns an array of tuples with the node id and the errors
Array<{ id: string; errors: Array<string> }> {
  if (nodes.length === 0) {
    return [
      {
        id: "",
        errors: [
          "No nodes found in the flow. Please add at least one node to the flow.",
        ],
      },
    ];
  }
  // validateNode(n, edges) returns an array of errors for the node
  return nodes.map((n) => ({ id: n.id, errors: validateNode(n, edges) }));
}

export function updateEdges(edges: Edge[]) {
  if (edges)
    edges.forEach((edge) => {
      const targetHandleObject: targetHandleType = scapeJSONParse(
        edge.targetHandle!,
      );
      edge.className = "";
    });
}

export function addVersionToDuplicates(flow: FlowType, flows: FlowType[]) {
  const existingNames = flows.map((item) => item.name);
  let newName = flow.name;
  let count = 1;

  while (existingNames.includes(newName)) {
    newName = `${flow.name} (${count})`;
    count++;
  }

  return newName;
}

export function updateEdgesHandleIds({
  edges,
  nodes,
}: updateEdgesHandleIdsType): Edge[] {
  console.log("updateEdgesHandleIds");
  let newEdges = cloneDeep(edges);
  newEdges.forEach((edge) => {
    const sourceNodeId = edge.source;
    const targetNodeId = edge.target;
    const sourceNode = nodes.find((node) => node.id === sourceNodeId);
    const targetNode = nodes.find((node) => node.id === targetNodeId);
    let source = edge.sourceHandle;
    let target = edge.targetHandle;
    //right
    let newSource: sourceHandleType;
    //left
    let newTarget: targetHandleType;
    if (target && targetNode) {
      let field = target.split("|")[1];
      newTarget = {
        type: targetNode.data.node!.template[field].type,
        fieldName: field,
        id: targetNode.data.id,
        inputTypes: targetNode.data.node!.template[field].input_types,
      };
    }
    if (source && sourceNode) {
      const output_types =
        sourceNode.data.node!.output_types ??
        sourceNode.data.node!.base_classes!;
      newSource = {
        id: sourceNode.data.id,
        output_types,
        dataType: sourceNode.data.type,
        name: output_types.join(" | "),
      };
    }
    edge.sourceHandle = scapedJSONStringfy(newSource!);
    edge.targetHandle = scapedJSONStringfy(newTarget!);
    const newData = {
      sourceHandle: scapeJSONParse(edge.sourceHandle),
      targetHandle: scapeJSONParse(edge.targetHandle),
    };
    edge.data = newData;
  });
  return newEdges;
}

export function updateNewOutput({ nodes, edges }: updateEdgesHandleIdsType) {
  let newEdges = cloneDeep(edges);
  let newNodes = cloneDeep(nodes);
  newEdges.forEach((edge) => {
    if (edge.sourceHandle && edge.targetHandle) {
      let newSourceHandle: sourceHandleType = scapeJSONParse(edge.sourceHandle);
      let newTargetHandle: targetHandleType = scapeJSONParse(edge.targetHandle);
      const id = newSourceHandle.id;
      const sourceNodeIndex = newNodes.findIndex((node) => node.id === id);
      let sourceNode: NodeType | undefined = undefined;
      if (sourceNodeIndex !== -1) {
        sourceNode = newNodes[sourceNodeIndex];
      }

      let intersection;
      //@ts-ignore
      if (newSourceHandle.baseClasses) {
        if (!newSourceHandle.output_types) {
          if (sourceNode?.data.node!.output_types) {
            newSourceHandle.output_types = sourceNode?.data.node!.output_types;
          } else {
            //@ts-ignore
            newSourceHandle.output_types = newSourceHandle.baseClasses;
          }
        }
        //@ts-ignore
        delete newSourceHandle.baseClasses;
      }
      if (newTargetHandle.inputTypes && newTargetHandle.inputTypes.length > 0) {
        //conjuction subtraction
        intersection = newSourceHandle.output_types.filter((type) =>
          newTargetHandle.inputTypes!.includes(type),
        );
      } else {
        intersection = newSourceHandle.output_types.filter(
          (type) => type === newTargetHandle.type,
        );
      }
      const selected = intersection[0];
      newSourceHandle.name = newSourceHandle.output_types.join(" | ");
      newSourceHandle.output_types = [selected];
      if (sourceNode) {
        if (!sourceNode.data.node?.outputs) {
          sourceNode.data.node!.outputs = [];
        }
        const types =
          sourceNode.data.node!.output_types ??
          sourceNode.data.node!.base_classes!;
        if (
          !sourceNode.data.node!.outputs.some(
            (output) => output.selected === selected,
          )
        ) {
          sourceNode.data.node!.outputs.push({
            types,
            selected: selected,
            name: types.join(" | "),
            display_name: types.join(" | "),
          });
        }
      }

      edge.sourceHandle = scapedJSONStringfy(newSourceHandle);
      edge.data.sourceHandle = newSourceHandle;
    }
  });
  return { nodes: newNodes, edges: newEdges };
}

export function handleKeyDown(
  e:
    | React.KeyboardEvent<HTMLInputElement>
    | React.KeyboardEvent<HTMLTextAreaElement>,
  inputValue: string | string[] | null,
  block: string,
) {
  //condition to fix bug control+backspace on Windows/Linux
  if (
    (typeof inputValue === "string" &&
      (e.metaKey === true || e.ctrlKey === true) &&
      e.key === "Backspace" &&
      (inputValue === block ||
        inputValue?.charAt(inputValue?.length - 1) === " " ||
        specialCharsRegex.test(inputValue?.charAt(inputValue?.length - 1)))) ||
    (IS_MAC && e.ctrlKey === true && e.key === "Backspace")
  ) {
    e.preventDefault();
    e.stopPropagation();
  }

  if (e.ctrlKey === true && e.key === "Backspace" && inputValue === block) {
    e.preventDefault();
    e.stopPropagation();
  }
}

export function handleOnlyIntegerInput(
  event: React.KeyboardEvent<HTMLInputElement>,
) {
  if (
    event.key === "." ||
    event.key === "-" ||
    event.key === "," ||
    event.key === "e" ||
    event.key === "E" ||
    event.key === "+"
  ) {
    event.preventDefault();
  }
}

export function getConnectedNodes(
  edge: Edge,
  nodes: Array<NodeType>,
): Array<NodeType> {
  const sourceId = edge.source;
  const targetId = edge.target;
  return nodes.filter((node) => node.id === targetId || node.id === sourceId);
}

export function convertObjToArray(singleObject: object | string, type: string) {
  if (type !== "dict") return [{ "": "" }];
  if (typeof singleObject === "string") {
    singleObject = JSON.parse(singleObject);
  }
  if (Array.isArray(singleObject)) return singleObject;

  let arrConverted: any[] = [];
  if (typeof singleObject === "object") {
    for (const key in singleObject) {
      if (Object.prototype.hasOwnProperty.call(singleObject, key)) {
        const newObj = {};
        newObj[key] = singleObject[key];
        arrConverted.push(newObj);
      }
    }
  }
  return arrConverted;
}

export function convertArrayToObj(arrayOfObjects) {
  if (!Array.isArray(arrayOfObjects)) return arrayOfObjects;

  let objConverted = {};
  for (const obj of arrayOfObjects) {
    for (const key in obj) {
      if (obj.hasOwnProperty(key)) {
        objConverted[key] = obj[key];
      }
    }
  }
  return objConverted;
}

export function hasDuplicateKeys(array) {
  const keys = {};
  // Transforms an empty object into an object array without opening the 'editNode' modal to prevent the flow build from breaking.
  if (!Array.isArray(array)) array = [{ "": "" }];
  for (const obj of array) {
    for (const key in obj) {
      if (keys[key]) {
        return true;
      }
      keys[key] = true;
    }
  }
  return false;
}

export function hasEmptyKey(objArray) {
  // Transforms an empty object into an array without opening the 'editNode' modal to prevent the flow build from breaking.
  if (!Array.isArray(objArray)) objArray = [];
  for (const obj of objArray) {
    for (const key in obj) {
      if (obj.hasOwnProperty(key) && key === "") {
        return true; // Found an empty key
      }
    }
  }
  return false; // No empty keys found
}

export function convertValuesToNumbers(arr) {
  return arr.map((obj) => {
    const newObj = {};
    for (const key in obj) {
      if (obj.hasOwnProperty(key)) {
        let value = obj[key];
        if (/^\d+$/.test(value)) {
          value = value?.toString().trim();
        }
        newObj[key] =
          value === "" || isNaN(value) ? value.toString() : Number(value);
      }
    }
    return newObj;
  });
}

export function scapedJSONStringfy(json: object): string {
  return customStringify(json).replace(/"/g, "œ");
}
export function scapeJSONParse(json: string): any {
  let parsed = json.replace(/œ/g, '"');
  return JSON.parse(parsed);
}

// this function receives an array of edges and return true if any of the handles are not a json string
export function checkOldEdgesHandles(edges: Edge[]): boolean {
  return edges.some(
    (edge) =>
      !edge.sourceHandle ||
      !edge.targetHandle ||
      !edge.sourceHandle.includes("{") ||
      !edge.targetHandle.includes("{"),
  );
}

export function checkOldNodesOutput(nodes: NodeType[]): boolean {
  return nodes.some((node) => !node.data.node?.outputs);
}

export function customStringify(obj: any): string {
  if (typeof obj === "undefined") {
    return "null";
  }

  if (obj === null || typeof obj !== "object") {
    if (obj instanceof Date) {
      return `"${obj.toISOString()}"`;
    }
    return JSON.stringify(obj);
  }

  if (Array.isArray(obj)) {
    const arrayItems = obj.map((item) => customStringify(item)).join(",");
    return `[${arrayItems}]`;
  }

  const keys = Object.keys(obj).sort();
  const keyValuePairs = keys.map(
    (key) => `"${key}":${customStringify(obj[key])}`,
  );
  return `{${keyValuePairs.join(",")}}`;
}

export function getMiddlePoint(nodes: Node[]) {
  let middlePointX = 0;
  let middlePointY = 0;

  nodes.forEach((node) => {
    middlePointX += node.position.x;
    middlePointY += node.position.y;
  });

  const totalNodes = nodes.length;
  const averageX = middlePointX / totalNodes;
  const averageY = middlePointY / totalNodes;

  return { x: averageX, y: averageY };
}

export function getNodeId(nodeType: string) {
<<<<<<< HEAD
  return nodeType + "-" + uid.randomUUID(5);
=======
  return nodeType + "-" + uid.rnd();
>>>>>>> 8f5c2242
}

export function getHandleId(
  source: string,
  sourceHandle: string,
  target: string,
  targetHandle: string,
) {
  return (
    "reactflow__edge-" + source + sourceHandle + "-" + target + targetHandle
  );
}

export function generateFlow(
  selection: OnSelectionChangeParams,
  nodes: Node[],
  edges: Edge[],
  name: string,
): generateFlowType {
  const newFlowData = { nodes, edges, viewport: { zoom: 1, x: 0, y: 0 } };
<<<<<<< HEAD
  const uid = new ShortUniqueId();
=======
>>>>>>> 8f5c2242
  /*	remove edges that are not connected to selected nodes on both ends
   */
  newFlowData.edges = edges.filter(
    (edge) =>
      selection.nodes.some((node) => node.id === edge.target) &&
      selection.nodes.some((node) => node.id === edge.source),
  );
  newFlowData.nodes = selection.nodes;

  const newFlow: FlowType = {
    data: newFlowData,
    is_component: false,
    name: name,
    description: "",
    //generating local id instead of using the id from the server, can change in the future
<<<<<<< HEAD
    id: uid.randomUUID(5),
=======
    id: uid.rnd(),
>>>>>>> 8f5c2242
  };
  // filter edges that are not connected to selected nodes on both ends
  // using O(n²) aproach because the number of edges is small
  // in the future we can use a better aproach using a set
  return {
    newFlow,
    removedEdges: edges.filter(
      (edge) =>
        (selection.nodes.some((node) => node.id === edge.target) ||
          selection.nodes.some((node) => node.id === edge.source)) &&
        newFlowData.edges.every((e) => e.id !== edge.id),
    ),
  };
}

export function reconnectEdges(groupNode: NodeType, excludedEdges: Edge[]) {
  if (!groupNode.data.node!.flow) return [];
  let newEdges = cloneDeep(excludedEdges);
  const { nodes, edges } = groupNode.data.node!.flow!.data!;
  const lastNode = findLastNode(groupNode.data.node!.flow!.data!);
  newEdges = newEdges.filter(
    (e) => !(nodes.some((n) => n.id === e.source) && e.source !== lastNode?.id),
  );
  newEdges.forEach((edge) => {
    if (lastNode && edge.source === lastNode.id) {
      edge.source = groupNode.id;
      let newSourceHandle: sourceHandleType = scapeJSONParse(
        edge.sourceHandle!,
      );
      newSourceHandle.id = groupNode.id;
      edge.sourceHandle = scapedJSONStringfy(newSourceHandle);
      edge.data.sourceHandle = newSourceHandle;
    }
    if (nodes.some((node) => node.id === edge.target)) {
      const targetNode = nodes.find((node) => node.id === edge.target)!;
      console.log("targetNode", targetNode);
      const targetHandle: targetHandleType = scapeJSONParse(edge.targetHandle!);
      console.log("targetHandle", targetHandle);
      const proxy = { id: targetNode.id, field: targetHandle.fieldName };
      let newTargetHandle: targetHandleType = cloneDeep(targetHandle);
      newTargetHandle.id = groupNode.id;
      newTargetHandle.proxy = proxy;
      edge.target = groupNode.id;
      newTargetHandle.fieldName = targetHandle.fieldName + "_" + targetNode.id;
      edge.targetHandle = scapedJSONStringfy(newTargetHandle);
      edge.data.targetHandle = newTargetHandle;
    }
  });
  return newEdges;
}

export function filterFlow(
  selection: OnSelectionChangeParams,
  setNodes: (update: Node[] | ((oldState: Node[]) => Node[])) => void,
  setEdges: (update: Edge[] | ((oldState: Edge[]) => Edge[])) => void,
) {
  setNodes((nodes) => nodes.filter((node) => !selection.nodes.includes(node)));
  setEdges((edges) => edges.filter((edge) => !selection.edges.includes(edge)));
}

export function findLastNode({ nodes, edges }: findLastNodeType) {
  /*
		this function receives a flow and return the last node
	*/
  let lastNode = nodes.find((n) => !edges.some((e) => e.source === n.id));
  return lastNode;
}

export function updateFlowPosition(NewPosition: XYPosition, flow: FlowType) {
  const middlePoint = getMiddlePoint(flow.data!.nodes);
  let deltaPosition = {
    x: NewPosition.x - middlePoint.x,
    y: NewPosition.y - middlePoint.y,
  };
  return {
    ...flow,
    data: {
      ...flow.data!,
      nodes: flow.data!.nodes.map((node) => ({
        ...node,
        position: {
          x: node.position.x + deltaPosition.x,
          y: node.position.y + deltaPosition.y,
        },
      })),
    },
  };
}

export function concatFlows(
  flow: FlowType,
  setNodes: (update: Node[] | ((oldState: Node[]) => Node[])) => void,
  setEdges: (update: Edge[] | ((oldState: Edge[]) => Edge[])) => void,
) {
  const { nodes, edges } = flow.data!;
  setNodes((old) => [...old, ...nodes]);
  setEdges((old) => [...old, ...edges]);
}

export function validateSelection(
  selection: OnSelectionChangeParams,
  edges: Edge[],
): Array<string> {
  const clonedSelection = cloneDeep(selection);
  const clonedEdges = cloneDeep(edges);
  //add edges to selection if selection mode selected only nodes
  if (clonedSelection.edges.length === 0) {
    clonedSelection.edges = clonedEdges;
  }

  // get only edges that are connected to the nodes in the selection
  // first creates a set of all the nodes ids
  let nodesSet = new Set(clonedSelection.nodes.map((n) => n.id));
  // then filter the edges that are connected to the nodes in the set
  let connectedEdges = clonedSelection.edges.filter(
    (e) => nodesSet.has(e.source) && nodesSet.has(e.target),
  );
  // add the edges to the selection
  clonedSelection.edges = connectedEdges;

  let errorsArray: Array<string> = [];
  // check if there is more than one node
  if (clonedSelection.nodes.length < 2) {
    errorsArray.push("Please select more than one node");
  }
  if (
    clonedSelection.nodes.some(
      (node) =>
        isInputNode(node.data as NodeDataType) ||
        isOutputNode(node.data as NodeDataType),
    )
  ) {
    errorsArray.push(
      "Please select only nodes that are not input or output nodes",
    );
  }
  //check if there are two or more nodes with free outputs
  if (
    clonedSelection.nodes.filter(
      (n) => !clonedSelection.edges.some((e) => e.source === n.id),
    ).length > 1
  ) {
    errorsArray.push("Please select only one node with free outputs");
  }

  // check if there is any node that does not have any connection
  if (
    clonedSelection.nodes.some(
      (node) =>
        !clonedSelection.edges.some((edge) => edge.target === node.id) &&
        !clonedSelection.edges.some((edge) => edge.source === node.id),
    )
  ) {
    errorsArray.push("Please select only nodes that are connected");
  }
  return errorsArray;
}
function updateGroupNodeTemplate(template: APITemplateType) {
  /*this function receives a template, iterates for it's items
	updating the visibility of all basic types setting it to advanced true*/
  Object.keys(template).forEach((key) => {
    let type = template[key].type;
    let input_types = template[key].input_types;
    if (
      LANGFLOW_SUPPORTED_TYPES.has(type) &&
      !template[key].required &&
      !input_types
    ) {
      template[key].advanced = true;
    }
    //prevent code fields from showing on the group node
    if (type === "code" && key === "code") {
      template[key].show = false;
    }
  });
  return template;
}
export function mergeNodeTemplates({
  nodes,
  edges,
}: {
  nodes: NodeType[];
  edges: Edge[];
}): APITemplateType {
  /* this function receives a flow and iterate throw each node
		and merge the templates with only the visible fields
		if there are two keys with the same name in the flow, we will update the display name of each one
		to show from which node it came from
	*/
  let template: APITemplateType = {};
  nodes.forEach((node) => {
    let nodeTemplate = cloneDeep(node.data.node!.template);
    Object.keys(nodeTemplate)
      .filter((field_name) => field_name.charAt(0) !== "_")
      .forEach((key) => {
        if (!isTargetHandleConnected(edges, key, nodeTemplate[key], node.id)) {
          template[key + "_" + node.id] = nodeTemplate[key];
          template[key + "_" + node.id].proxy = { id: node.id, field: key };
          if (node.type === "groupNode") {
            template[key + "_" + node.id].display_name =
              node.data.node!.flow!.name + " - " + nodeTemplate[key].name;
          } else {
            template[key + "_" + node.id].display_name =
              //data id already has the node name on it
              nodeTemplate[key].display_name
                ? nodeTemplate[key].display_name
                : nodeTemplate[key].name
                  ? toTitleCase(nodeTemplate[key].name)
                  : toTitleCase(key);
          }
        }
      });
  });
  return template;
}
function isTargetHandleConnected(
  edges: Edge[],
  key: string,
  field: InputFieldType,
  nodeId: string,
) {
  /*
		this function receives a flow and a handleId and check if there is a connection with this handle
	*/
  if (field.proxy) {
    if (
      edges.some(
        (e) =>
          e.targetHandle ===
          scapedJSONStringfy({
            type: field.type,
            fieldName: key,
            id: nodeId,
            proxy: { id: field.proxy!.id, field: field.proxy!.field },
            inputTypes: field.input_types,
          } as targetHandleType),
      )
    ) {
      return true;
    }
  } else {
    if (
      edges.some(
        (e) =>
          e.targetHandle ===
          scapedJSONStringfy({
            type: field.type,
            fieldName: key,
            id: nodeId,
            inputTypes: field.input_types,
          } as targetHandleType),
      )
    ) {
      return true;
    }
  }
  return false;
}

export function generateNodeTemplate(Flow: FlowType) {
  /*
		this function receives a flow and generate a template for the group node
	*/
  let template = mergeNodeTemplates({
    nodes: Flow.data!.nodes,
    edges: Flow.data!.edges,
  });
  updateGroupNodeTemplate(template);
  return template;
}

export function generateNodeFromFlow(
  flow: FlowType,
  getNodeId: (type: string) => string,
): NodeType {
  const { nodes } = flow.data!;
  const outputNode = cloneDeep(findLastNode(flow.data!));
  const position = getMiddlePoint(nodes);
  let data = cloneDeep(flow);
  const id = getNodeId("groupComponent");
  const newGroupNode: NodeType = {
    data: {
      id,
      type: "GroupNode",
      node: {
        display_name: "Group",
        documentation: "",
        description: "",
        template: generateNodeTemplate(data),
        flow: data,
        outputs: generateNodeOutputs(data),
      },
    },
    id,
    position,
    type: "genericNode",
  };
  return newGroupNode;
}

function generateNodeOutputs(flow: FlowType) {
  const { nodes, edges } = flow.data!;
  const outputs: Array<OutputFieldType> = [];
  nodes.forEach((node: NodeType) => {
    if (node.data.node?.outputs) {
      const nodeOutputs = node.data.node.outputs;
      nodeOutputs.forEach((output) => {
        //filter outputs that are not connected
        console.log(output);
        console.log(edges);
        if (
          !edges.some(
            (edge) =>
              edge.source === node.id &&
              (edge.data.sourceHandle as sourceHandleType).name === output.name,
          )
        ) {
          outputs.push(
            cloneDeep({
              ...output,
              proxy: {
                id: node.id,
                name: output.name,
                nodeDisplayName:
                  node.data.node!.display_name ?? node.data.node!.name,
              },
              name: node.id + "_" + output.name,
              display_name: output.display_name,
            }),
          );
        }
      });
    }
  });
  return outputs;
}

export function connectedInputNodesOnHandle(
  nodeId: string,
  handleId: string,
  { nodes, edges }: { nodes: NodeType[]; edges: Edge[] },
) {
  const connectedNodes: Array<{ name: string; id: string; isGroup: boolean }> =
    [];
  // return the nodes connected to the input handle of the node
  const TargetEdges = edges.filter((e) => e.target === nodeId);
  TargetEdges.forEach((edge) => {
    if (edge.targetHandle === handleId) {
      const sourceNode = nodes.find((n) => n.id === edge.source);
      if (sourceNode) {
        if (sourceNode.type === "groupNode") {
          let lastNode = findLastNode(sourceNode.data.node!.flow!.data!);
          while (lastNode && lastNode.type === "groupNode") {
            lastNode = findLastNode(lastNode.data.node!.flow!.data!);
          }
          if (lastNode) {
            connectedNodes.push({
              name: sourceNode.data.node!.flow!.name,
              id: lastNode.id,
              isGroup: true,
            });
          }
        } else {
          connectedNodes.push({
            name: sourceNode.data.type,
            id: sourceNode.id,
            isGroup: false,
          });
        }
      }
    }
  });
  return connectedNodes;
}

export function updateProxyIdsOnTemplate(
  template: APITemplateType,
  idsMap: { [key: string]: string },
) {
  Object.keys(template).forEach((key) => {
    if (template[key].proxy && idsMap[template[key].proxy!.id]) {
      template[key].proxy!.id = idsMap[template[key].proxy!.id];
    }
  });
}

export function updateEdgesIds(
  edges: Edge[],
  idsMap: { [key: string]: string },
) {
  edges.forEach((edge) => {
    let targetHandle: targetHandleType = edge.data.targetHandle;
    if (targetHandle.proxy && idsMap[targetHandle.proxy!.id]) {
      targetHandle.proxy!.id = idsMap[targetHandle.proxy!.id];
    }
    edge.data.targetHandle = targetHandle;
    edge.targetHandle = scapedJSONStringfy(targetHandle);
  });
}

export function processFlowEdges(flow: FlowType) {
  if (!flow.data || !flow.data.edges) return;
  if (checkOldEdgesHandles(flow.data.edges)) {
    const newEdges = updateEdgesHandleIds(flow.data);
    flow.data.edges = newEdges;
  }
}

export function processFlowNodes(flow: FlowType) {
  if (!flow.data || !flow.data.nodes) return;
  if (checkOldNodesOutput(flow.data.nodes)) {
    const { nodes, edges } = updateNewOutput(flow.data);
    flow.data.nodes = nodes;
    flow.data.edges = edges;
  }
}

export function expandGroupNode(
  id: string,
  flow: FlowType,
  template: APITemplateType,
  nodes: Node[],
  edges: Edge[],
  setNodes: (update: Node[] | ((oldState: Node[]) => Node[])) => void,
  setEdges: (update: Edge[] | ((oldState: Edge[]) => Edge[])) => void,
  outputs?: OutputFieldType[],
) {
  const idsMap = updateIds(flow!.data!);
  updateProxyIdsOnTemplate(template, idsMap);
  let flowEdges = edges;
  updateEdgesIds(flowEdges, idsMap);
  const gNodes: NodeType[] = cloneDeep(flow?.data?.nodes!);
  const gEdges = cloneDeep(flow!.data!.edges);
  // //redirect edges to correct proxy node
  // let updatedEdges: Edge[] = [];
  // flowEdges.forEach((edge) => {
  //   let newEdge = cloneDeep(edge);
  //   if (newEdge.target === id) {
  //     const targetHandle: targetHandleType = newEdge.data.targetHandle;
  //     if (targetHandle.proxy) {
  //       let type = targetHandle.type;
  //       let field = targetHandle.proxy.field;
  //       let proxyId = targetHandle.proxy.id;
  //       let inputTypes = targetHandle.inputTypes;
  //       let node: NodeType = gNodes.find((n) => n.id === proxyId)!;
  //       if (node) {
  //         newEdge.target = proxyId;
  //         let newTargetHandle: targetHandleType = {
  //           fieldName: field,
  //           type,
  //           id: proxyId,
  //           inputTypes: inputTypes,
  //         };
  //         if (node.data.node?.flow) {
  //           newTargetHandle.proxy = {
  //             field: node.data.node.template[field].proxy?.field!,
  //             id: node.data.node.template[field].proxy?.id!,
  //           };
  //         }
  //         newEdge.data.targetHandle = newTargetHandle;
  //         newEdge.targetHandle = scapedJSONStringfy(newTargetHandle);
  //       }
  //     }
  //   }
  //   if (newEdge.source === id) {
  //     const lastNode = cloneDeep(findLastNode(flow!.data!));
  //     newEdge.source = lastNode!.id;
  //     let newSourceHandle: sourceHandleType = scapeJSONParse(
  //       newEdge.sourceHandle!,
  //     );
  //     newSourceHandle.id = lastNode!.id;
  //     newEdge.data.sourceHandle = newSourceHandle;
  //     newEdge.sourceHandle = scapedJSONStringfy(newSourceHandle);
  //   }
  //   if (edge.target === id || edge.source === id) {
  //     updatedEdges.push(newEdge);
  //   }
  // });
  //update template values
  Object.keys(template).forEach((key) => {
    if (template[key].proxy) {
      let { field, id } = template[key].proxy!;
      let nodeIndex = gNodes.findIndex((n) => n.id === id);
      if (nodeIndex !== -1) {
        let proxy: { id: string; field: string } | undefined;
        let display_name: string | undefined;
        let show = gNodes[nodeIndex].data.node!.template[field].show;
        let advanced = gNodes[nodeIndex].data.node!.template[field].advanced;
        if (gNodes[nodeIndex].data.node!.template[field].display_name) {
          display_name =
            gNodes[nodeIndex].data.node!.template[field].display_name;
        } else {
          display_name = gNodes[nodeIndex].data.node!.template[field].name;
        }
        if (gNodes[nodeIndex].data.node!.template[field].proxy) {
          proxy = gNodes[nodeIndex].data.node!.template[field].proxy;
        }
        gNodes[nodeIndex].data.node!.template[field] = template[key];
        gNodes[nodeIndex].data.node!.template[field].show = show;
        gNodes[nodeIndex].data.node!.template[field].advanced = advanced;
        gNodes[nodeIndex].data.node!.template[field].display_name =
          display_name;
        // keep the nodes selected after ungrouping
        // gNodes[nodeIndex].selected = false;
        if (proxy) {
          gNodes[nodeIndex].data.node!.template[field].proxy = proxy;
        } else {
          delete gNodes[nodeIndex].data.node!.template[field].proxy;
        }
      }
    }
  });
  outputs?.forEach((output) => {
    let nodeIndex = gNodes.findIndex((n) => n.id === output.proxy!.id);
    if (nodeIndex !== -1) {
      if (gNodes[nodeIndex].data.node?.outputs) {
        const nodeOutputIndex = gNodes[nodeIndex].data.node!.outputs!.findIndex(
          (o) => o.name === output.proxy?.name,
        );
        if (nodeOutputIndex !== -1 && output.selected) {
          gNodes[nodeIndex].data.node!.outputs![nodeOutputIndex].selected =
            output.selected;
        }
      }
    }
  });
  const filteredNodes = [...nodes.filter((n) => n.id !== id), ...gNodes];
  const filteredEdges = [
    ...edges.filter((e) => e.target !== id && e.source !== id),
    ...gEdges,
  ];
  setNodes(filteredNodes);
  setEdges(filteredEdges);
}

export function getGroupStatus(
  flow: FlowType,
  ssData: { [key: string]: { valid: boolean; params: string } },
) {
  let status = { valid: true, params: SUCCESS_BUILD };
  const { nodes } = flow.data!;
  const ids = nodes.map((n: NodeType) => n.data.id);
  ids.forEach((id) => {
    if (!ssData[id]) {
      status = ssData[id];
      return;
    }
    if (!ssData[id].valid) {
      status = { valid: false, params: ssData[id].params };
    }
  });
  return status;
}

export function createFlowComponent(
  nodeData: NodeDataType,
  version: string,
): FlowType {
  const flowNode: FlowType = {
    data: {
      edges: [],
      nodes: [
        {
          data: { ...nodeData, node: { ...nodeData.node, official: false } },
          id: nodeData.id,
          position: { x: 0, y: 0 },
          type: "genericNode",
        },
      ],
      viewport: { x: 1, y: 1, zoom: 1 },
    },
    description: nodeData.node?.description || "",
    name: nodeData.node?.display_name || nodeData.type || "",
    id: nodeData.id || "",
    is_component: true,
    last_tested_version: version,
  };
  return flowNode;
}

export function downloadNode(NodeFLow: FlowType) {
  const element = document.createElement("a");
  const file = new Blob([JSON.stringify(NodeFLow)], {
    type: "application/json",
  });
  element.href = URL.createObjectURL(file);
  element.download = `${NodeFLow?.name ?? "node"}.json`;
  element.click();
}

export function updateComponentNameAndType(
  data: any,
  component: NodeDataType,
) {}

export function removeFileNameFromComponents(flow: FlowType) {
  flow.data!.nodes.forEach((node: NodeType) => {
    Object.keys(node.data.node!.template).forEach((field) => {
      if (node.data.node?.template[field].type === "file") {
        node.data.node!.template[field].value = "";
      }
    });
    if (node.data.node?.flow) {
      removeFileNameFromComponents(node.data.node.flow);
    }
  });
}

export function removeGlobalVariableFromComponents(flow: FlowType) {
  flow.data!.nodes.forEach((node: NodeType) => {
    Object.keys(node.data.node!.template).forEach((field) => {
      if (node.data?.node?.template[field]?.load_from_db) {
        node.data.node!.template[field].value = "";
        node.data.node!.template[field].load_from_db = false;
      }
    });
    if (node.data.node?.flow) {
      removeGlobalVariableFromComponents(node.data.node.flow);
    }
  });
}

export function typesGenerator(data: APIObjectType) {
  return Object.keys(data)
    .reverse()
    .reduce((acc, curr) => {
      Object.keys(data[curr]).forEach((c: keyof APIKindType) => {
        acc[c] = curr;
        // Add the base classes to the accumulator as well.
        data[curr][c].base_classes?.forEach((b) => {
          acc[b] = curr;
        });
      });
      return acc;
    }, {});
}

export function templatesGenerator(data: APIObjectType) {
  return Object.keys(data).reduce((acc, curr) => {
    Object.keys(data[curr]).forEach((c: keyof APIKindType) => {
      //prevent wrong overwriting of the component template by a group of the same type
      if (!data[curr][c].flow) acc[c] = data[curr][c];
    });
    return acc;
  }, {});
}

export function extractFieldsFromComponenents(data: APIObjectType) {
  const fields = new Set<string>();
  Object.keys(data).forEach((key) => {
    Object.keys(data[key]).forEach((kind) => {
      Object.keys(data[key][kind].template).forEach((field) => {
        if (
          data[key][kind].template[field].display_name &&
          data[key][kind].template[field].show
        )
          fields.add(data[key][kind].template[field].display_name!);
      });
    });
  });
  return fields;
}

export function downloadFlow(
  flow: FlowType,
  flowName: string,
  flowDescription?: string,
) {
  let clonedFlow = cloneDeep(flow);
  removeFileNameFromComponents(clonedFlow);
  // create a data URI with the current flow data
  const jsonString = `data:text/json;chatset=utf-8,${encodeURIComponent(
    JSON.stringify({
      ...clonedFlow,
      name: flowName,
      description: flowDescription,
    }),
  )}`;

  // create a link element and set its properties
  const link = document.createElement("a");
  link.href = jsonString;
  link.download = `${flowName && flowName != "" ? flowName : flow.name}.json`;

  // simulate a click on the link element to trigger the download
  link.click();
}

export function downloadFlows() {
  downloadFlowsFromDatabase().then((flows) => {
    const jsonString = `data:text/json;chatset=utf-8,${encodeURIComponent(
      JSON.stringify(flows),
    )}`;

    // create a link element and set its properties
    const link = document.createElement("a");
    link.href = jsonString;
    link.download = `flows.json`;

    // simulate a click on the link element to trigger the download
    link.click();
  });
}

export function getRandomElement<T>(array: T[]): T {
  return array[Math.floor(Math.random() * array.length)];
}

export function getRandomDescription(): string {
  return getRandomElement(DESCRIPTIONS);
}

export const createNewFlow = (
  flowData: ReactFlowJsonObject,
  flow: FlowType,
  folderId: string,
) => {
  return {
    description: flow?.description ?? getRandomDescription(),
    name: flow?.name ? flow.name : "Untitled document",
    data: flowData,
    id: "",
    is_component: flow?.is_component ?? false,
    folder_id: folderId,
  };
};

export function isInputNode(nodeData: NodeDataType): boolean {
  return INPUT_TYPES.has(nodeData.type);
}

export function isOutputNode(nodeData: NodeDataType): boolean {
  return OUTPUT_TYPES.has(nodeData.type);
}

export function isInputType(type: string): boolean {
  return INPUT_TYPES.has(type);
}

export function isOutputType(type: string): boolean {
  return OUTPUT_TYPES.has(type);
}

export function updateGroupRecursion(groupNode: NodeType, edges: Edge[]) {
  if (groupNode.data.node?.flow) {
    groupNode.data.node.flow.data!.nodes.forEach((node) => {
      if (node.data.node?.flow) {
        updateGroupRecursion(node, node.data.node.flow.data!.edges);
      }
    });
    let newFlow = groupNode.data.node!.flow;
    const idsMap = updateIds(newFlow.data!);
    updateProxyIdsOnTemplate(groupNode.data.node!.template, idsMap);
    let flowEdges = edges;
    updateEdgesIds(flowEdges, idsMap);
  }
}<|MERGE_RESOLUTION|>--- conflicted
+++ resolved
@@ -41,7 +41,7 @@
   updateEdgesHandleIdsType,
 } from "../types/utils/reactflowUtils";
 import { createRandomKey, toTitleCase } from "./utils";
-const uid = new ShortUniqueId({ length: 5 });
+const uid = new ShortUniqueId();
 
 export function checkChatInput(nodes: Node[]) {
   return nodes.some((node) => node.data.type === "ChatInput");
@@ -192,11 +192,7 @@
         savedComponents[
           createRandomKey(
             (flow.data.nodes[0].data as NodeDataType).type,
-<<<<<<< HEAD
             uid.randomUUID(5),
-=======
-            uid.rnd(),
->>>>>>> 8f5c2242
           )
         ] = cloneDeep((flow.data.nodes[0].data as NodeDataType).node!);
         return;
@@ -695,11 +691,7 @@
 }
 
 export function getNodeId(nodeType: string) {
-<<<<<<< HEAD
   return nodeType + "-" + uid.randomUUID(5);
-=======
-  return nodeType + "-" + uid.rnd();
->>>>>>> 8f5c2242
 }
 
 export function getHandleId(
@@ -720,10 +712,6 @@
   name: string,
 ): generateFlowType {
   const newFlowData = { nodes, edges, viewport: { zoom: 1, x: 0, y: 0 } };
-<<<<<<< HEAD
-  const uid = new ShortUniqueId();
-=======
->>>>>>> 8f5c2242
   /*	remove edges that are not connected to selected nodes on both ends
    */
   newFlowData.edges = edges.filter(
@@ -739,11 +727,7 @@
     name: name,
     description: "",
     //generating local id instead of using the id from the server, can change in the future
-<<<<<<< HEAD
     id: uid.randomUUID(5),
-=======
-    id: uid.rnd(),
->>>>>>> 8f5c2242
   };
   // filter edges that are not connected to selected nodes on both ends
   // using O(n²) aproach because the number of edges is small
