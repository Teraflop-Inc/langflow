--- conflicted
+++ resolved
@@ -2,6 +2,14 @@
 import uaParser from "ua-parser-js";
 test("LangflowShortcuts", async ({ page }) => {
   await page.goto("/");
+
+  const getUA = await page.evaluate(() => navigator.userAgent);
+  const userAgentInfo = uaParser(getUA);
+  let control = "Control";
+
+  if (userAgentInfo.os.name.includes("Mac")) {
+    control = "Meta";
+  }
 
   await page.waitForTimeout(1000);
 
@@ -20,7 +28,6 @@
     await page.waitForTimeout(5000);
     modalCount = await page.getByTestId("modal-title")?.count();
   }
-<<<<<<< HEAD
   await page.waitForSelector('[data-testid="blank-flow"]', {
     timeout: 30000,
   });
@@ -30,21 +37,6 @@
     timeout: 30000,
   });
 
-=======
-
-  const getUA = await page.evaluate(() => navigator.userAgent);
-  const userAgentInfo = uaParser(getUA);
-  let control = "Control";
-
-  if (userAgentInfo.os.name.includes("Mac")) {
-    control = "Meta";
-  }
-
-  await page.getByTestId("blank-flow").click();
-  await page.waitForSelector('[data-testid="extended-disclosure"]', {
-    timeout: 100000,
-  });
->>>>>>> 6d8c9cbe
   await page.getByTestId("extended-disclosure").click();
   await page.getByPlaceholder("Search").click();
   await page.getByPlaceholder("Search").fill("ollama");
