--- conflicted
+++ resolved
@@ -115,9 +115,7 @@
     "pydantic-ai>=0.0.19",
     "smolagents>=1.8.0",
     "apify-client>=1.8.1",
-<<<<<<< HEAD
-    "twelvelabs>=0.4.4",
-=======
+    "twelvelabs>=0.4.7",
     "pylint>=3.3.4",
     "ruff>=0.9.7",
     "langchain-graph-retriever==0.6.1",
@@ -126,7 +124,6 @@
     "langchain-ibm>=0.3.8",
     "opik>=1.6.3",
     "openai>=1.68.2",
->>>>>>> c5c1d334
 ]
 
 [dependency-groups]
