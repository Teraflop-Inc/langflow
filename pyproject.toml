--- conflicted
+++ resolved
@@ -79,12 +79,9 @@
 fastavro = "^1.8.0"
 langchain-experimental = "^0.0.8"
 metaphor-python = "^0.1.11"
-<<<<<<< HEAD
 langfuse = "^1.0.13"
-=======
 pillow = "^10.0.0"
 metal-sdk = "^2.0.2"
->>>>>>> 70e5b11a
 
 [tool.poetry.group.dev.dependencies]
 black = "^23.1.0"
